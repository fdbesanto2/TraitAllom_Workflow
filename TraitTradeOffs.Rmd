--- conflicted
+++ resolved
@@ -37,11 +37,7 @@
 ```{r, label='path-settings',message=FALSE,results='hide',warning=FALSE}
 # Set useful paths and file names
 home_path       = path.expand("~")
-<<<<<<< HEAD
 main_path       = file.path(home_path,"Downloads", "SPUR","TraitAllom_Workflow")
-=======
-main_path       = file.path(home_path,"dev","TraitAllom1")
->>>>>>> 26511d25
 util_path       = file.path(main_path,"RUtils")
 summ_path       = file.path(main_path,"TaxonSummary")
 plot_path       = file.path(main_path,"Figures")
@@ -137,12 +133,9 @@
 
     -   `"NeoTropical"`. South and Central America
     -   `"PanTropical"`. All continents.
-<<<<<<< HEAD
-    -   `"WestUS"`. Western US
-=======
     -   `"AfricaTropical"`. Africa
     -   `"AsiaTropical"`. Asia
->>>>>>> 26511d25
+    -   `"WestUS"`. Western US
 
 -   **fit_taxon**. Which taxonomic level of detail to use for SMA analyses? Options are:
 
@@ -185,11 +178,7 @@
 use_lifeclass  = c("FlowerTrees","Shrubs","Grasses","FlowerPlants","Pinopsida","SeedPlants","Plantae")[4L]
 
 # Realm to use for SMA analyses.
-<<<<<<< HEAD
-use_realm  = c("NeoTropical","PanTropical", "WestUS")[3L]
-=======
-use_realm  = c("NeoTropical","PanTropical", "AfricaTropical", "AsiaTropical")[3L]
->>>>>>> 26511d25
+use_realm  = c("NeoTropical","PanTropical", "AfricaTropical", "AsiaTropical", "WestUS")[5L]
 
 # Taxonomic level of detail for SMA analyses.
 fit_taxon = c("Individual","Species","Genus")[2L]
@@ -519,12 +508,9 @@
 LabelRealm = switch( use_realm
                    , NeoTropical = "Neotropical"
                    , PanTropical = "Pantropical"
-<<<<<<< HEAD
-                   , WestUS = "WestUS"
-=======
                    , AfricaTropical = "AfricaTropical"
                    , AsiaTropical = "AsiaTropical"
->>>>>>> 26511d25
+                   , WestUS = "WestUS"
                    , stop("Unrecognised realm.")
                    )#end switch
 
