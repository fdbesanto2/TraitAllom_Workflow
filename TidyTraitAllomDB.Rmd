---
title: "Trait/Allometry Database Pre-processor"
author: "Marcos Longo"
date: '2022-09-27'
output: html_document
---

```{=html}
<style>
pre {
  overflow-x: auto;
}
pre code {
  word-wrap: normal;
  white-space: pre;
}
</style>
```
```{r setup, include=FALSE}
knitr::opts_chunk$set(echo = TRUE)
```


# Introduction.

This R Markdown notebook loads data from multiple trait and allometry data bases (including [TRY](https://www.try-db.org/TryWeb/Home.php)) and organises into a tidy data set, with rows identifying observations, and columns identifying species, traits, and allometric data.

**Important**. This notebook is mostly written in R, but it will automatically run a singl pre-processing `bash` chunk that calls a Fortran program ([`SplitAuthor.f90`](https://github.com/mpaiao/TraitAllom_Workflow/SplitAuthor.f90)), which will turn files into comma-separated values and remove all diacritical markings and non-basic characters, and split data into files according to the data provider (henceforth, author).  This helps to load data more efficiently, but it can take a long time when running the script for the first time.

# Reset session

Use this chunk to fully reset R.
```{r, label = 'reset-R',message=FALSE, results='hide'}
# Unload all packages except for the R default ones
plist = names(sessionInfo()$otherPkgs)
if (length(plist) > 0){
   dummy = sapply(X=paste0("package:",plist),FUN=detach,character.only=TRUE,unload=TRUE)
}#end if (length(plist) > 0)


# Remove all variables
rm(list=ls())

# Reset warnings
options(warn=0)

# Close all plots
invisible(graphics.off())

# Clean up
invisible(gc())
```

# Initial settings

Set paths and file names for input and output.

* **home_path**. The user home path.
* **util_path**. The path with the additional utility scripts (the full path of `RUtils`).
* **main_path**. Main working directory
* **orig_path**. Path where the original TRY files are located.
* **quote_path**. Path where TRY files will be translated from tab-separated to comma-separated, with fields enclosed by quotes.
* **author_path**. Path where the author files are stored (it should be consistent with the previous shell chunk).
* **geo_adm1_path**. Path where sub-national boundary information is stored. The path must contain GeoJSON files with administrative level 1 boundaries for the 6 largest countries --- Australia, Brazil, Canada, China, Russia, and the United States --- downloaded from [GeoBoundaries](https://www.geoboundaries.org). We recommend using the simplified version, especially for Canada (original file is very large).
* **list_path**. Path where the lists of traits and ancillary data to be loaded are stored.
* **lookup_path**. Path for writing look-up tables (in CSV format)
* **plot_path**. The main output path for the simulation plots.
* **rdata_path**. Output path for R objects (so we can use it for comparisons.)

```{r, label='path-settings'}
# Set useful paths and file names
home_path       = path.expand("~")
main_path       = file.path(home_path,"dev","TraitAllom1")
util_path       = file.path(main_path,"RUtils")
orig_path       = file.path(main_path,"Original")
quote_path      = file.path(main_path,"Quoted")
author_path     = file.path(main_path,"ByAuthor")
geo_adm1_path   = file.path(main_path,"Adm1_GeoJSON")
list_path       = file.path(main_path,"InputLists")
lookup_path     = file.path(main_path,"LookUpTables")
uniq_trait_path = file.path(main_path,"UniqueTrait")
uniq_ancil_path = file.path(main_path,"UniqueAncil")
plot_path       = file.path(main_path,"Figures")
rdata_path      = file.path(main_path,"RData")
```

Set full path for the file containing the list of ancillary information (`ancil_file`) and list of traits (`trait_file`). Both must be csv files, containing information on which ancillary data and traits to load.

File `ancil_file` must contain the following columns:

* **Name**. Name of the ancillary variable that will be used in this scripts (ideally, no spaces, starting with a letter, no special characters).
* **DataID**. The ancillary data ID as defined by the TRY data base. In case of multiple, closely related traits, enter one line per data ID and just use the **Supporting** column (see below) to link multiple entries.
* **Desc**. Full description of the ancillary data (may be used in plot annotation).
* **Type**. Variable type as in the TRY data base. Options are (`character`, `integer`, `numeric`, `date`). NB: Note that date probably requires code development.
* **UseStdUnit**. Logical variable: should the script use TRY data in standard units? TRY data base often has many more data in the "Original Value" column than the "Standard Value". However, using the original value may require additional corrections as trait values may come with unexpected characters and non-standard units. If unsure, the safest option is to set this to TRUE for numeric traits (often character traits have only original values). If you would like to use original values for numeric traits, you may need to edit function TRY_FixAncil_OrigValue_Str in `file.path(util_path,"TRY_Fix_OrigValue_Str.r")`.  The look-up tables with inventory of units used for each trait, and written by this script in the `lookup_path` folder, are useful resources for adding more cases.
* **Unit**. Trait unit **after** applying the variable transformation defined by `Add`, `Mult`, and `Power`. Use the list of units available in `file.path(util_path,"unitutils.r")`, and add new units if needed.
* **Add**. Character string with offset to be added to variables.  Default is "0.". Constant names (as defined in `file.path(util_path,"rconstants.r")`) work too, and are recommended for all but the trivial transformations.
* **Mult**. Character string with multiplication factor to variables.  Default is "1.". Constant names (as defined in `file.path(util_path,"rconstants.r")`) work too, and are recommended for all but the trivial transformations.
* **Power**. Character string with exponential factor to variables.  Default is "1.". Constant names (as defined in `file.path(util_path,"rconstants.r")`) work too, and are recommended for all but the trivial transformations.
* **Impute**. Should the ancillary variable be used for data imputation? Logical variable (`FALSE`/`TRUE`). Most ancillary variables should not be used for imputation, but a few environmental layers (especially those standardised through the `owrite_data`) could be useful.
* **Cluster**. Should the ancillary variable be used for trait cluster?  Logical variable (`FALSE`/`TRUE`). Most ancillary variables should not be used for cluster analysis, but a few environmental layers (especially those standardised through the `owrite_data`) could be useful.
* **Supporting**. Character string indicating which variable name (column `Name`) this variable supports.  Most variables do not support other variables, and in this case use `NA` instead.  **Note**. Supporting variables will require changes in this script as they are specific to each variable. If unsure, it is better to set `Supporting=NA` for all variables.

The example below shows how the `ancil_file` should look like:
```
Name,DataID,Desc,Type,UseStdUnit,Unit,Add,Mult,Power,Impute,Cluster,Supporting
lon,60,Longitude,numeric,TRUE,degE,0,1,1,FALSE,FALSE,NA
lat,59,Latitude,numeric,TRUE,degN,0,1,1,FALSE,FALSE,NA
alt,61,Altitude,numeric,TRUE,m,0,1,1,FALSE,FALSE,NA
ymean_prec,80,Annual precipitation,numeric,FALSE,mm,0,1,1,FALSE,FALSE,NA
ymean_temp,62,Mean annual temperature,numeric,FALSE,degC,0,1,1,FALSE,FALSE,NA
biome,193,character,FALSE,empty,0,1,1,FALSE,FALSE,NA
biome_aux,202,Biome,character,FALSE,empty,0,1,1,FALSE,FALSE,biome
sun_shade,443,character,FALSE,empty,0,1,1,FALSE,FALSE,NA
lon_aux,4705,Longitude,numeric,FALSE,degE,0,1,1,FALSE,FALSE,lon
lat_aux,4704,Latitude,numeric,FALSE,degN,0,1,1,FALSE,FALSE,lat
climate_pft,4736,Climate PFT Biome,character,FALSE,empty,0,1,1,FALSE,FALSE,NA
```


File `trait_file` must contain the following columns:

* **Name**. Name of the ancillary variable that will be used in this scripts (ideally, no spaces, starting with a letter, no special characters). If multiple traits are closely related and you would like to merge them (e.g., the multiple SLA definitions, which may be too specific for your needs), set unique names, and use variable **Supporting** (see below) to select a leading trait and supporting traits. **Important**. For photosynthetic variables that may be area-based or mass-based, use either `"a_"` or `"m_"` prefixes (e.g., `"a_vcmax"` for area-based carboxylation rate, or `"m_vcmax"` for mass-based carboxylation rate).
* **TraitID**. The trait ID as defined by the TRY data base. In case of multiple, closely related traits, enter one line per trait ID and just use the **Supporting** column (see below) to link multiple entries.
* **Desc**. Full description of the ancillary data (may be used in plot annotation).
* **Type**. Variable type as in the TRY data base. Options are (`character`, `integer`, `numeric`, `date`). NB: Note that date probably requires code development.
* **Add**. Character string with offset to be added to variables.  Default is "0.". Constant names (as defined in `file.path(util_path,"rconstants.r")`) work too, and are recommended for all but the trivial transformations.
* **Mult**. Character string with multiplication factor to variables.  Default is "1.". Constant names (as defined in `file.path(util_path,"rconstants.r")`) work too, and are recommended for all but the trivial transformations.
* **Power**. Character string with exponential factor to variables.  Default is "1.". Constant names (as defined in `file.path(util_path,"rconstants.r")`) work too, and are recommended for all but the trivial transformations.
* **UseStdUnit**. Logical variable: should the script use TRY data in standard units? TRY data base often has many more data in the "Original Value" column than the "Standard Value". However, using the original value may require additional corrections as trait values may come with unexpected characters and non-standard units. If unsure, the safest option is to set this to TRUE for numeric traits (often character traits have only original values). If you would like to use original values for numeric traits, you may need to edit function TRY_FixTrait_OrigValue_Str in `file.path(util_path,"TRY_Fix_OrigValue_Str.r")`.  The look-up tables with inventory of units used for each trait, and written by this script in the `lookup_path` folder, are useful resources for adding more cases.
* **Unit**. Trait unit **after** applying the variable transformation defined by `Add`, `Mult`, and `Power`. Use the list of units available in `file.path(util_path,"unitutils.r")`, and add new units if needed.
* **Debug**. Set value to `TRUE` if you want to stop the script at certain traits (e.g., to make sure their units are what you were expecting). Otherwise, `FALSE` is the default.
* **LightPlastic**. Does this trait show high light-level plasticity? This information is not used here, but it may be used in trait trade-off relationships to remove traits collected under shaded conditions.
* **Impute**. Should the trait be used for data imputation? Logical variable (`FALSE`/`TRUE`).
* **Cluster**. Should the trait be used for trait cluster?  Logical variable (`FALSE`/`TRUE`).
* **SMA**. Should this trait be used for Standardised Major Axis model fits?
* **Allom**. Should this trait be used for developing allometric equations?
* **Photo**. Is this trait directly related to photosynthesis processes (typically only those that relate to Vcmax).
* **Trans**. Which variable transformation to apply to variable (both SMA and plotting). Accepted transformations include:
   * _identity_. Do not transform the data ($x_\textrm{Trans} = x$).
   * _log_. Apply logarithmic transformation ($x_\textrm{Trans} = \ln{\left(x\right)}$). Positive values only ($x>0$).
   * _neglog_. Apply negative logarithmic transformation on negative value:  ($x_\textrm{Trans} = -\ln{\left(-x\right)}$). Negative values only ($x<0$).
   * _sqrt_. Apply square root transformation to the data  ($x_\textrm{Trans} = \sqrt{x}$). Non-negative values only ($x\ge0$).
   * _cbrt_. Apply cube root transformation to the data  ($x_\textrm{Trans} = \sqrt[3]{x}$). Positive, negative values and zero are fine.
* **LabelID**. Integer that can be used for sorting traits in a logical way other than alphabetical order in multi-trait figures. There is no need for these labels to be perfectly sequential, skipping digits is fine and may be useful if creating groups of traits.
* **Supporting**. Character string indicating which variable name this variable supports.  The name must be either a value in column `Name`, or a list of destination variables in case multiple variables are associated with the same trait (typically the case for xylem vulnerability curve).  Most variables do not support other variables, and in this case use `NA` instead.  **Note**. Supporting variables will require changes in this script as they are specific to each variable. If unsure, it is better to set `Supporting=NA` for all variables.

The example below shows how the `trait_file` should look like:
```
Name,TraitID,Desc,Type,Add,Mult,Power,UseStdUnit,Unit,Debug,LightPlastic,Impute,Cluster,SMA,Allom,Photo,Trans,LabelID,Supporting
a_jmax,269,Area-based electron transport capacity,numeric,0,1,1,TRUE,umolom2os,FALSE,TRUE,TRUE,TRUE,TRUE,FALSE,TRUE,log,11,NA
a_vcmax,186,Area-based photosynthesis carboxylation capacity,numeric,0,1,1,TRUE,umolom2os,FALSE,TRUE,TRUE,TRUE,TRUE,FALSE,TRUE,log,12,NA
dbh,21,Diameter at breast height,numeric,0,1,1,FALSE,cm,FALSE,FALSE,FALSE,FALSE,FALSE,TRUE,FALSE,log,1,NA
drought_toler,30,Species tolerance to drought,character,0,1,1,FALSE,empty,FALSE,FALSE,FALSE,FALSE,FALSE,FALSE,FALSE,identity,21,NA
height,18,Plant height,numeric,0,cm.2.m,1,FALSE,m,FALSE,FALSE,FALSE,FALSE,FALSE,TRUE,FALSE,log,2,NA
leaf_c2n,146,Leaf carbon:nitrogen ratio,numeric,0,1,1,FALSE,kgcokgn,FALSE,TRUE,TRUE,TRUE,TRUE,FALSE,FALSE,identity,31,NA
leaf_c2p,151,Leaf carbon:phosphorus ratio,numeric,0,1,1,FALSE,kgcokgp,FALSE,TRUE,TRUE,TRUE,TRUE,FALSE,FALSE,identity,32,NA
SLA_3086,3086,Specific leaf area,numeric,0,mm2.2.m2*g2mg,1,TRUE,m2lokg,FALSE,TRUE,TRUE,TRUE,FALSE,FALSE,FALSE,log,41,SLA
SLA_3115,3115,Specific leaf area,numeric,0,mm2.2.m2*g2mg,1,TRUE,m2lokg,FALSE,TRUE,FALSE,FALSE,FALSE,FALSE,FALSE,log,41,SLA
SLA_3116,3116,Specific leaf area,numeric,0,mm2.2.m2*g2mg,1,TRUE,m2lokg,FALSE,TRUE,FALSE,FALSE,FALSE,FALSE,FALSE,log,41,SLA
SLA,3117,Specific leaf area,numeric,0,mm2.2.m2*g2mg,1,TRUE,m2lokg,FALSE,TRUE,FALSE,FALSE,TRUE,FALSE,FALSE,log,41,NA
wood_dens,4,Wood density,numeric,0,1,1,TRUE,gocm3,FALSE,FALSE,TRUE,TRUE,TRUE,FALSE,FALSE,identity,51,NA
xylem_psixx,719,Xylem hydraulic vulnerability,numeric,0,1,1,FALSE,mpa,FALSE,FALSE,TRUE,TRUE,FALSE,FALSE,FALSE,neglog,61,NA
```

**Tip**. If you are not sure on some of the settings, set both file names to `NA_character_`. This will make the script run up to the generation of the look-up tables for traits and ancillary variables and stop. The look-up tables will have information about the variable names and ID, as well as the units and partition between standard values versus original values.

```{r, label='ancil-trait-files'}
ancil_file = c(NA_character_,file.path(list_path,"TRY_AncillaryList.csv"))[2L] # List of ancillary variable settings
trait_file = c(NA_character_,file.path(list_path,"TRY_TraitList.csv"    ))[2L] # List of TRY trait settings
```


Users may have additional data sets with trait information that are not part of the TRY data base. These can be added through the variable `extra_files`, and multiple files can be provided. **Important**. The script will not carry out variable transformation or standardisation for these data sets, and columns must have the same name as one of the entries of column `Name` in file `trait_file` or file `ancil_file`, with an additional name containing the accepted species name (preferrably consistent with the values in file `taxon_file`, see below) in column ScientificName, and author name (first name and last name) in column **Author**.  It is highly recommended to include the reference and the doi to keep track of contributors.

```{r, label='ancil-trait-extra'}
# List of files containing additional trait information.
extra_file_base = c("LT-Brazil_Extra.csv","FrenchGuiana_Extra.csv"
                   ,"PuertoRico_Extra.csv","TalloNeoTropical.csv","SLBrazil_AllometryData.csv", "africadatanew.csv")
extra_file_list = file.path(main_path,"AdditionalData",extra_file_base)
```



Optionally, it is possible to load a text file with pre-set taxonomic information through variable `taxon_file`.  If not provided, R will use functions from the `TNRS` and `taxize` packages to standardise taxonomy.  Standard taxonomy is critical for matching traits from different data sets (e.g., group traits by species).  Loading an existing list of taxonomic information is advantageous because the built-in functions can take a long time and require APIs. More importantly, while the automated packages can fix many mistakes, they have a few limitations:

1. They are unable to identify common names (many authors provide common names instead of scientific names). 
2. Many authors deleted `NA` from their provided data, but without restricting to numeric columns and the automated tools have a hard time spotting these errors.
3. There are a few cases in which the suggested name is actually incorrect.

If provided, the csv file can be adapted from the output file generated by [TNRS](https://tnrs.biendata.org) and/or [GBIF](https://www.gbif.org). The list of columns below may be used (some are optional and some are required); note that column names are **case sensitive** even though the contents are case insensitive: 

* **TRYName** (**required**). This should be the exact same name in the TRY data base (case insensitive).
* **AcceptedName** (**required**). This is the standardised scientific name to the best extent possible (genus or species). Sub-species or varieties are fine but they will be excluded. This is equivalent to column `species` (GBIF), or `Accepted_name` (TNRS). If only genus is identified, it is fine to leave this blank but in this case make sure to include the **AcceptedGenus** column (see below)
* **AcceptedGenus** (**recommended**). This is the standardised genus name. If not provided it will be derived from the scientific name. This is equivalent to column `genus` (GBIF). TNRS does not provide such column.
* **AcceptedFamily** (**required**).  This is the standardised family name. In case the family is not identified, leave it blank. This is equivalent to column `family` (GBIF) or `Accepted_family` (TNRS).
* **AcceptedOrder** (**recommended**). This is the standardised order name. This is equivalent to column `order` (GBIF). TNRS does not provide this name, but the R script will fill in using built-in functions from package `taxize`.
* **AcceptedClass** (**recommended**). This is the standardised class name. This is equivalent to column `class` (GBIF). TNRS does not provide this name, but the R script will fill in using built-in functions from package `taxize`.
* **AcceptedPhylum** (**recommended**). This is the standardised class name. This is equivalent to column `phylum` (GBIF). TNRS does not provide this name, but the R script will fill in using built-in functions from package `taxize`.
* **GrowthForm** (**optional**). In case the observation is not identified but the TRY name describes the growth form, this column can be used for filling in. Acceptable growth forms are "Epiphyte", "Grass-Herb", "Liana", "Parasite", "Shrub", "Tree", and "Vine". The code will use the family information to automatically fill in some life forms (e.g., family Arecaceae for palms, family Poaceae for grasses), no need to inform these manually.

Additional columns are fine, but they will not be used. If providing notes (highly recommended) make sure to not use commas in the text.

The example below shows how the `taxon_file` could look like:
```
TRYName,AcceptedName,AcceptedGenus,AcceptedFamily,AcceptedOrder,AcceptedClass,AcceptedPhylum,GrowthForm,Notes
Araucaria angustifolia,Araucaria angustifolia,Araucaria,Araucariaceae,Pinales,Pinopsida,Tracheophyta,,
Bertolletia excelsa,Bertholletia excelsa,Bertholletia,Lecythidaceae,Ericales,Magnoliopsida,Tracheophyta,,
Calliandra dysantha,Calliandra dysantha,Calliandra,Fabaceae,Fabales,Magnoliopsida,Tracheophyta,,Epithet misspelt; replaced with similar epithet and checked for occurrence in the sampled region
Drypetes medium,Drypetes,Drypetes,Putranjivaceae,Malpighiales,Magnoliopsida,Tracheophyta,,Epithet misspelt; kept the genus as it is common at the sampling location
Uchi liso,Endopleura uchi,Endopleura,Humiriaceae,Malpighiales,Magnoliopsida,Tracheophyta,,Common name provided; used literature and location to assign species
Fabaceae,,,Fabaceae,Fabales,Magnoliopsida,Tracheophyta,,Too generic description; inferred family
Geonoma stricta subsp. arundinacea,Geonoma stricta,Geonoma,Arecaceae,Arecales,Liliopsida,Tracheophyta,,Excluded subspecies information (subsp. arundinacea)
Heterotrichum cymosum,Miconia eggersii,Miconia,Melastomataceae,Myrtales,Magnoliopsida,Tracheophyta,,Name is accepted in WFO; considered synonym in GBIF
Leaves random species,,,,,,,,Too generic description
Siparudecipiens,Siparuna decipiens,Siparuna,Siparunaceae,Laurales,Magnoliopsida,Tracheophyta,,Some sources manually removed NA from data sources; affecting the scientific names
```

```{r, label='ancil-taxon-files'}
# List of TRY taxonomic information, set it to NA_character_ if no file exists.
taxon_file = NA_character_ #file.path(list_path,"TRY_TaxonomyList_2024-01-16.csv"    ) 
```

For "categorical traits" (like photosynthetic path, or growth form), it is possible to provide some ancillary data for specific traits that will be applied to existing observations --- but mind that they must be pre-processed to be consistent with the standardised categories (i.e., the same categories as the output of functions listed in file `TRY_Fix_OrigValue_Str` in path `util_path`.  The ancillary file should contain a column **AcceptedName** with the names pre-standardised to accepted names and checked for misspellings, and columns with the TRY trait ID that this is supposed to provide additional information (e.g., for photosynthetic pathway, TRY trait number 22, the column must be named `TraitID_22`). Other columns may be present but will be ignored. If any value needs to be missing values, set them to `NA`. If no file with additional information for categorical traits is available, set `addinfo_categ=NA_character_`.

```{r, label='ancil-categ-traits'}
# File with additional information for categorical data.
addinfo_categ = file.path(main_path,"AdditionalData","CategoricalExtra.csv")
```


In addition, the code can extract climate information from a raster file (`beck_koppen_raster`).  The default is the high-resolution Köppen-Geiger climate classification map by [Beck et al. 2018](https://dx.doi.org/10.1038/sdata.2018.214) for the present, but other maps can be used as well. This will be used to overwrite the climate classification for all trait data with coordinates, because the information from TRY is not standardised and subject to errors. Variable `koppen_class` should be a named vector that links Köppen-Geiger classes to the indices used in the original data set.


Similarly to climate classification, we may overwrite other ancillary data sets, such as topography, mean annual temperature, etc. This can be provided by the `owrite_data` structure, which should be given as a `tribble` with the following elements:

* **VarID**. The variable ID. If this is a TRY trait, provide the TraitID. If it is an ancillary variable, provide the DataID.
* **Trait**. Logical variable. If `TRUE`, the variable is a trait (it must be listed in `trait_file`). If `FALSE`, the variable is an ancillary data (it must be listed in `ancil_file`).
* **GeoTIFF**. Full location of the GeoTIFF file containing information. It is strongly recommended that the GeoTIFF is in the longitude/latitude coordinates (ESPG:4326). 
* **Add0**. Offset to be applied to the raster, to make the units match the one listed in `trait_file`. For example, if the raster is temperature in Kelvin and the temperature should be in Celsius, set `Add0 = -273.15`
* **Mult**. Multiplication factor to be applied to the raster, to make the units match the one listed in `trait_file`. For example, if the raster is precipitation in $\mathrm{mm}\,\mathrm{day}^{-1}$ and the precipitation should be in $\mathrm{mm}\,\mathrm{year}^{-1}$, set `Mult=365.2425`.

```{r, label='geodata-raster'}
# Location of raster file with Koppen classification.
koppen_raster = file.path(main_path,"AdditionalData","Beck_KG_V1_present_0p0083.tif")

# Look-up list of indices and climates.
koppen_class  = c( Af  =  1L, Am  =  2L, Aw  =  3L
                 , BWh =  4L, BWk =  5L, BSh =  6L, BSk =  7L
                 , Csa =  8L, Csb =  9L, Csc = 10L
                 , Cwa = 11L, Cwb = 12L, Cwc = 13L
                 , Cfa = 14L, Cfb = 15L, Cfc = 16L
                 , Dsa = 17L, Dsb = 18L, Dsc = 19L, Dsd = 20L
                 , Dwa = 21L, Dwb = 22L, Dwc = 23L, Dwd = 24L
                 , Dfa = 25L, Dfb = 26L, Dfc = 27L, Dfd = 28L
                 , ET  = 29L, EF  = 30L
                 )#end c

# Location of raster files with additional properties that will be  elevation model (DTM), mean annual
# temperature (MAT), mean annual precipitation (MAP) and mean annual potential 
# evapotranspiration (PET).
owrite_data = tibble::tribble( ~VarID , ~Trait , ~GeoTIFF                                     , ~Add0 , ~Mult
                             , 61L    ,  FALSE , "GMTED2010_075.tif"                          , 0.    , 1.
                             , 62L    ,  FALSE , "CHELSA_tas_clim_1981-2010_V.2.1.tif"        , 0.    , 1.
                             , 80L    ,  FALSE , "CHELSA_pr_clim_1981-2010_V.2.1.tif"         , 0.    , 1.
                             , 88L    ,  FALSE , "CHELSA_rsds_clim_1981-2010_V.2.1.tif"       , 0.    , 1.
                             , 92L    ,  FALSE , "CHELSA_pet_penman_clim_1981-2010_V.2.1.tif" , 0.    , 1.
                             , 976L   ,  FALSE , "CHELSA_dry_season_clim_1981-2010_V.2.1.tif" , 0.    , 1.
                             )#end tibble::tribble
owrite_data$GeoTIFF = file.path(main_path,"AdditionalData",owrite_data$GeoTIFF)
```




Settings for reloading or rerunning multiple steps of this script. These are all logical variables.
* **owrite_quote**. Should the script rewrite the quoted files?
* **owrite_author**. Should the script rewrite the files by author?
* **reload_lookup**. Reload the look-up table?
* **reload_TidyTRY**. Reload the tidy data base for TRY? 
```{r, label='set-reload'}
owrite_quote   = c(FALSE,TRUE)[1]
owrite_author  = c(FALSE,TRUE)[1]
reload_lookup  = c(FALSE,TRUE)[2]
reload_TidyTRY = c(FALSE,TRUE)[2]
```


Settings for generating look-up tables for categorical traits and ancillary variables.
```{r,label='set-unique'}
# Generate unique label table for categorical traits and ancillary variables?
gen_unique_trait = c(FALSE,TRUE)[2]
gen_unique_ancil = c(FALSE,TRUE)[2]
```

The following block defines some settings for the standardised major axis for most traits and photosynthesis traits:

* **use_lifeclass**. Which life-form/phylogenetic level to retain from the original data set. Options are:
   * `"FlowerTrees"`. Trees, Magnoliophyta (flowering plants).
   * `"Shrubs"`. Shrubs, Magnoliophyta
   * `"Grasses"`. Grasses/Herbs, Magnoliophyta
   * `"Magnoliopsida"`. All life forms, Magnoliophyta
   * `"Pinophyta"`. All life forms, Pinophyta (conifers)
   * `"SeedPlants"`. All seed plants (Magnoliopsida, Pinopsida, Cycadopsida, Gnetopsida, Ginkgopsida)
   * `"Plantae"`. All plants, everywhere
* **use_realm**. Which realm to retain from the original data set. Current options are:
   * `"NeoTropical"`. South and Central America
   * `"PanTropical"`. All continents.
   * '"AfricaTropical"'. Africa 
   * '"AsiaTropical"'. Asia
```{r, label='set-sma-options'}
# Life-form/phylogenetic level to use for SMA and allometry analyses.
use_lifeclass  = c("FlowerTrees","Shrubs","Grasses","FlowerPlants","Pinopsida","SeedPlants","Plantae")[4L]

# Realm to use for SMA and allometry analyses.
use_realm  = c("NeoTropical","PanTropical","AfricaTropical", "AsiaTropical")[3]
```

The following block defines variables useful for harmonising traits:

* **photo_a2m_factor**. Is there any multiplication factor to go from area-based to mass-based photosynthesis, other than multiplying it by SLA? This is useful in case area-based and mass-based units are not consistent with SLA units. For example, if (after the transformations provided in `trait_file`) the area-based traits are in $\mathrm{kgC\,m^{-2}\,s^{-1}}$, mass-based traits are provided in $\mathrm{kgC\,kg^{-1}\,s^{-1}}$, but SLA is in $\mathrm{cm^2\,g^{-1}}$, then set `photo_a2m_factor = 0.1`.
* **leaf_thick2dens_factor**. Is there any multiplication factor to go from leaf thickness to leaf density due to units mismatches? For example, if (after the transformations provided in `trait_file`) leaf thickness is in $\mathrm{mm}$, SLA is in $\mathrm{cm^2\,g^{-1}}$ and leaf density is in $\mathrm{mg\,mm^{-3}}$, then set `leaf_thick2dens_factor=10.`.
* **leaf_thick2text_factor**. Is there any multiplication factor to go from leaf thickness to leaf texture (leaf toughness) due to units mismatches? For example, if (after the transformations provided in `trait_file`) leaf thickness is in $\mathrm{\mu{}m}$, leaf force to tear is in $\mathrm{kN\,m^{-1}}$ and leaf pressure to tear is in $\mathrm{MN\,m^{-2}}$, then set `leaf_thick2text_factor=0.001`.
* **leaf_ax2mx_factor**. Is there any multiplication factor to go from area-based concentration to mass-based concentration of leaf components (C, N, P, chlorophyll, carotenoids) due to unit mismatches? For example, if (after the transformations provided in `trait_file`) area-based concentration is in $\mathrm{g\,cm^{-2}}$, SLA is in $\mathrm{m^{2}\,kg^{-1}}$ and mass-based concentration is in $\mathrm{g\,kg^{-1}}$, then set `leaf_ax2mx_factor=0.0001`.
* **leaf_c2n_factor**. Is there any multiplication factor to go from leaf carbon and leaf nitrogen to carbon:nitrogen ratio due to unit mismatches? For example, if (after the transformations provided in `trait_file`) leaf carbon is in $\mathrm{kgC\,kg^{-1}}$ and leaf nitrogen is in $\mathrm{gN\,kg^{-1}}$, then set `leaf_c2n_factor=0.001`.
* **leaf_c2p_factor**. Is there any multiplication factor to go from leaf carbon and leaf phosphorus to carbon:phosphorus ratio due to unit mismatches? For example, if (after the transformations provided in `trait_file`) leaf carbon is in $\mathrm{kgC\,kg^{-1}}$ and leaf phosphorus is in $\mathrm{gP\,kg^{-1}}$, then set `leaf_c2p_factor=0.001`.
* **leaf_area2mass_factor**. Is there any multiplication factor to go from leaf area to leaf oven-dry mass due to unit mismatches? For example, if (after the transformations provided in `trait_file`) leaf area is in $\mathrm{cm^2}$, SLA is in $\mathrm{m^{2}\,kg^{-1}}$ and leaf oven-dry mass is in $\mathrm{kg}$, then set `leaf_c2p_factor=0.0001`.
* **crown_diam2area_factor**. Is there any multiplication factor to go from crown diameter to crown area due to unit mismatches? For example, if (after the transformations provided in `trait_file`) crown diameter is in $\mathrm{cm}$ and crown area is in $\mathrm{m^2}$, then set `crown_diam2area_factor=0.0001`.

```{r,label='set-harm-utils'}
photo_a2m_factor       = 1.  # Additional correction factor for area to mass-based photosynthesis.
leaf_thick2dens_factor = 1.  # Additional correction factor for thickness-density conversion.
leaf_thick2text_factor = 1.  # Additional correction factor for thickness-texture conversion.
leaf_ax2mx_factor      = 1.  # Additional correction factor for area-mass based concentration conversion.
leaf_c2n_factor        = 1.  # Additional correction factor for C:N stoichiometry
leaf_c2p_factor        = 1.  # Additional correction factor for C:P stoichiometry.
leaf_area2mass_factor  = 1.  # Additional correction factor for area to mass-based leaf abundance.
crown_diam2area_factor = 1.  # Additional correction factor for crown diameter to crown area.
```

The following variables are used for detecting and filtering outliers. The outlier algorithm uses an iterative approach to filter all data that would have a probability of less than one observation given the total number of observations and the most likely data distribution. This is done iteratively because severe outliers may deviate the probability distribution parameters.

* **zFineMin**. Minimum absolute value for z-scores (normalised variable) below which values are never considered outliers. This is to avoid overly aggressive removal of data that may be incorrectly flagged as outliers due to low sampling effort. Variable normalisation uses the best fitted distribution so it _should_ account for skewed, leptokurtic and platykurtic distributions.
* **zFineMax**. Maximum Z score that may be considered fine. Values with associated Z scores outside the [-zFineMax,+zFineMax] range will be always considered outliers. This is to avoid accepting extremely unlikely values when the sample size is very large. outside the This is to avoid overly aggressive outlier removal for small data sets.
* **OutlierCntMin**. Minimum number of valid points that must exist for the outlier detection algorithm to work. Mathematically, this number must be at least 5, but much higher values (100 or more) are strongly recommended.

```{r,label='set-outlier-utils'}
# Minimum Z score that will be always considered fine.
zFineMin        = 3.0
# Maximum Z score that can be considered fine.
zFineMax        = 4.0
OutlierCntMin   = 100L 
```


<!-- =================================================================================== -->
<!-- =================================================================================== -->
<!-- =================================================================================== -->
<!-- =================================================================================== -->
<!-- =================================================================================== -->
<!--                                                                                     -->
<!--               CHANGES BEYOND THIS POINT ARE ONLY FOR CODE DEVELOPMENT               -->
<!--                                                                                     -->
<!-- =================================================================================== -->
<!-- =================================================================================== -->
<!-- =================================================================================== -->
<!-- =================================================================================== -->
<!-- =================================================================================== -->


# Main script

__Note:__ Code changes beyond this point are only needed if you are developing the notebook.

## Initial settings.

First, we load the list of host land model variables that we may consider for the comparison.
```{r, label='load-everything'}
source(file.path(util_path,"load.everything.r"),chdir=TRUE)
```



Set some environment variables to define paths for shell script chunk.
```{r,label='set-environment-vars'}
# Define environment variables
dummy = Sys.setenv("MAIN_PATH"=main_path)
dummy = Sys.setenv("ORIG_PATH"=orig_path)
dummy = Sys.setenv("QUOTE_PATH"=quote_path)
dummy = Sys.setenv("AUTHOR_PATH"=author_path)
dummy = Sys.setenv("OWRITE_QUOTE"=tolower(as.character(owrite_quote)))
dummy = Sys.setenv("OWRITE_AUTHOR"=tolower(as.character(owrite_author)))
```






The pre-processor kit uses a Fortran program `SplitAuthor.f90`.  The Fortran file is compiled by the script itself, just make sure that SplitAuthor.f90 is located in base_path.
```{bash, engine.opts="-l",label = 'make-try-nospaces',message=FALSE, results='hide'}

# Load user settings
if [[ -s "${HOME}/.bashrc"       ]]; then . ${HOME}/.bashrc      ; fi
if [[ -s "${HOME}/.profile"      ]]; then . ${HOME}/.profile     ; fi
if [[ -s "${HOME}/.bash_profile" ]]; then . ${HOME}/.bash_profile; fi

# Set Fortran compiler (feel free to add compilation options
export FC="$(which gfortran) -O3"

# Set language that will allow non-standard characters.
export LANG=C
export LC_ALL=C

# Create output path for quoted csv files
mkdir -p ${QUOTE_PATH}

# Compile executable
${FC} -o ${MAIN_PATH}/SplitAuthor.x ${MAIN_PATH}/SplitAuthor.f90



# List all files in the path with original files.
base_list=$(/bin/ls -1 ${ORIG_PATH} | grep -i ".txt$")


# Loop through every file to make the quoted CSV.
for base_txt in ${base_list}
do
   # Set input and output files based on the base name.
   base_out=$(echo ${base_txt} | sed s@".txt$"@"_quoted.csv"@g)
   file_txt="${ORIG_PATH}/${base_txt}"
   file_out="${QUOTE_PATH}/${base_out}"


   # Turn file into a quoted comma-separated value file, in case they don't exist or
   # the user does not want them to be overwritten.
   if [[ ! -s ${file_out} ]] || ${OWRITE_QUOTE}
   then
      echo " + Convert ${base_txt} to ${base_out}:"
      /bin/rm -f ${file_out} "${file_out}.bck"
      /bin/cp -f ${file_txt} ${file_out}
      echo "   - Replace commas with semi-colons... "
      sed -i".bck" s@","@";"@g  ${file_out}
      echo "   - Replace double quotes with single quotes... "
      sed -i".bck" s@"\""@"\'"@g  ${file_out}
      echo "   - Remove DOS carriage return..."
      sed -i".bck" s@"\r$"@""@g ${file_out}
      echo "   - Replace tabs at the end of the line with quote... "
      sed -i".bck" s@"\t$"@"\""@g ${file_out}
      echo "   - Replace tabs with commas, and add quotes... "
      sed -i".bck" s@"\t"@"\",\""@g ${file_out}
      echo "   - Append quotes to the beginning of the line... "
      sed -i".bck" s@"^"@"\""@g ${file_out}
      echo "   - Done!"
      /bin/rm -f "${file_out}.bck"
   else
      echo " + Skip conversion for ${base_txt}; file ${base_out} already exists."
   fi
done


# The script cannot check files by author one by one. If owrite_author is true, it will delete
# the existing path and re-create it.
if [[ ! -d ${AUTHOR_PATH} ]] || ${OWRITE_AUTHOR}
then
   # Remove current directory and create a new one.
   /bin/rm -fr ${AUTHOR_PATH}
   mkdir -p ${AUTHOR_PATH}

   # Find all files to process
   quote_list=$(/bin/ls -1 ${QUOTE_PATH} | grep -i "_quoted.csv$")
   for quote_base in ${quote_list}
   do
      quote_file="${QUOTE_PATH}/${quote_base}"
      echo " + Split file ${quote_base} by author."
      (cd ${AUTHOR_PATH}; ${MAIN_PATH}/SplitAuthor.x ${quote_file})
   done
else
   # Skip creating files by author as they already exist.
   echo " + Skip splitting files by author.  They already exist."
fi
```




Make some system-specific configurations.
```{r, label='system-settings'}

if (Sys.info()["sysname"] %in% "Darwin"){
   # Mac OS, set UTF8 to Mac-specific
   UTF8_System = "UTF-8-MAC"
}else{
   # Linux or Windows, set UTF8 to generic
   UTF8_System = "UTF-8"
}#end if (Sys.info()["sysname"] %in% "Darwin")
```



Define files and paths for input and output.  We also create the output paths.
```{r, label='path-define'}

# Build suffix for model fittings.
use_suffix   = paste(use_realm,use_lifeclass,sep="_")

# Build RData object file names for the trait and ancillary data, 
# SMA (trait and photosynthesis), and allometry models.  
Rdata_LookUp         = file.path(rdata_path,"LookUp_AllRegions_AllPlants.RData"                    )
Rdata_RawTRY         = file.path(rdata_path,"RawTRY_AllRegions_AllPlants.RData"                    )
Rdata_ExtraTRY       = file.path(rdata_path,paste0("ExtraTRY_"      , use_realm,"_AllPlants.RData"))
Rdata_GeolocationTRY = file.path(rdata_path,paste0("GeolocationTRY_", use_realm,"_AllPlants.RData"))
Rdata_GeodataTRY     = file.path(rdata_path,paste0("GeodataTRY_"    , use_realm,"_AllPlants.RData"))
Rdata_TaxonomyTRY    = file.path(rdata_path,paste0("TaxonomyTRY_"   , use_suffix         ,".RData"))
Rdata_TidyTRY        = file.path(rdata_path,paste0("TidyTRY_"       , use_suffix         ,".RData")) 

# Make sure directories are set.
dummy = dir.create(path=lookup_path    ,showWarnings=FALSE,recursive=TRUE)
dummy = dir.create(path=rdata_path     ,showWarnings=FALSE,recursive=TRUE)
dummy = dir.create(path=uniq_trait_path,showWarnings=FALSE,recursive=TRUE)
dummy = dir.create(path=uniq_ancil_path,showWarnings=FALSE,recursive=TRUE)

# Set flags for the steps when loading the TRY data base. It helps to split the tasks into 
# smaller steps.
load_ancil        = TRUE
```


The following chunk reads the lists with ancillary and trait settings, and makes sure that the initial settings are acceptable. Specifically, it checks whether the variables selected to be in the _x_ axis are listed in `try_trait`, and that all traits to be part of allometry or SMA analyses are numeric.
```{r, label='load-trait-ancil-list'}
# Check whether or not this is a `dry run` (just to produce look-up tables).
is_dry_run = is.na(ancil_file) || is.na(trait_file)

if (is_dry_run){
   cat0(" + Dry run, this script will only produce look-up tables for traits and ancillary data.")
}else{
   # Read in the list of traits (and save number of traits)
   cat0(" + Read list of traits (",basename(trait_file),").")
   try_trait   = read_csv(file=trait_file,col_types="ciccccclclllllllcc")   
   n_try_trait = nrow(try_trait)
   o           = order(try_trait$Name)
   try_trait   = try_trait[o,,drop=FALSE]
   o           = c(which(is.na(try_trait$Supporting)),which(! is.na(try_trait$Supporting)))
   try_trait   = try_trait[o,,drop=FALSE]
   
   # Read in the list of ancillary variables (and save number of ancillary variables)
   # Make sure supporting variables are loaded after the main variables.
   cat0(" + Read list of ancillary variables (",basename(ancil_file),").")
   try_ancil   = read_csv(file=ancil_file,col_types="cicclccccllc")
   o           = order(try_ancil$Name)
   try_ancil   = try_ancil[o,,drop=FALSE]
   o           = c(which(is.na(try_ancil$Supporting)),which(! is.na(try_ancil$Supporting)))
   try_ancil   = try_ancil[o,,drop=FALSE]
   n_try_ancil = nrow(try_ancil)

   sma_problem   = try_trait$SMA   & (! ( try_trait$Type %in% "numeric") )
   allom_problem = try_trait$Allom & (! ( try_trait$Type %in% "numeric") )
   photo_problem = try_trait$Photo & (! ( try_trait$Type %in% "numeric") )
   if (any(sma_problem) || any(allom_problem) || any(photo_problem)){
      cat0(" The following traits are inconsistent. Options \"sma\", \"allom\" and \"photo\" are restricted to numeric traits.")
      problem_trait = try_trait %>% 
         mutate( Problem = ifelse( test = sma_problem
                                 , yes  = "SMA"
                                 , no   = ifelse( test = allom_problem
                                                , yes  = "Allometry"
                                                , no   = ifelse( test = photo_problem
                                                               , yes  = "Photosynthesis"
                                                               , no   = NA_character_   ) ) ) ) %>%
         filter(! is.na(Problem)) %>%
         select(Name,TraitID,Desc,Type,SMA,Allom,Problem)
      cat(problem_trait)
      cat0(" Fix settings in file ",trait_file,".")
      stop(" Inconsistent trait settings.")
   }#end if (any(sma_problem) || any(allom_problem))

}#end if (is_dry_run)

```

Either retrieve or load look-up table with units and additional information on the TRY data base. Normally this needs to be done only once, unless a new version of data request is being used.
```{r,label='make-lookup',results='hide',message=FALSE}
if (reload_lookup && file.exists(Rdata_LookUp) && (! is_dry_run )){
   # Load data.
   cat0(" + Reload look-up table from ",basename(Rdata_LookUp),".")
   dummy = load(Rdata_LookUp)
}else{
   # Find the list of all files to read. 
   try_file_list   = list.files(author_path,pattern="\\.csv$")

   # Initialise the list of traits and ancillary variables.
   cat0(" + Initialise look-up table of traits and ancillary variables.")
   AncilAll = tibble( DataID     = integer  (0L)
                    , Name       = character(0L)
                    , OrigValid  = numeric  (0L)
                    , OrigUnits  = character(0L)
                    , StdValid   = numeric  (0L)
                    , StdUnits   = character(0L)
                    )#end tibble
   TraitAll = tibble( TraitID    = integer  (0L)
                    , Name       = character(0L)
                    , OrigValid  = numeric  (0L)
                    , OrigUnits  = character(0L)
                    , StdValid   = numeric  (0L)
                    , StdUnits   = character(0L)
                    )#end tibble

   # Go through every file, and retrieve information.
   for ( f in seq_along(try_file_list)){
      try_base = try_file_list[f]
      try_file = file.path(author_path,try_base)

      # Load author file.
      cat0("   - Read file ",try_base,".")
      TRYdbNow = read_csv( file      = try_file
                         , col_types = paste(rep("c",times=28L),collapse="")
                         )#end read_csv

      # Identify which lines contain traits.
      is_trait = ! is.na(TRYdbNow$TraitID)

      # Summarise traits.
      TraitNow = TRYdbNow                                         %>%
         filter(! is.na(TraitID))                                 %>%
         mutate( TraitID = as.integer(TraitID)
               , Name    = TraitName
               , OrigValid = is.valid.data(OrigValueStr,qq.rm=TRUE)
               , OrigUnits = OrigUnitStr
               , StdValid  = is.valid.data(StdValue    ,qq.rm=TRUE)
               , StdUnits  = UnitName                          )  %>%
         select(c(TraitID,Name,OrigValid,OrigUnits,StdValid,StdUnits))
      TraitAll = rbind(TraitAll,TraitNow)

      # Summarise ancillary data.
      AncilNow = TRYdbNow                                        %>%
         filter(is.na(TraitID))                                  %>%
         mutate( DataID     = as.integer(DataID) 
               , Name       = DataName
               , OrigValid  = is.valid.data(OrigValueStr,qq.rm=TRUE)
               , OrigUnits  = OrigUnitStr
               , StdValid   = is.valid.data(StdValue    ,qq.rm=TRUE)
               , StdUnits   = UnitName                          ) %>%
         select(c(DataID,Name,OrigValid,OrigUnits,StdValid,StdUnits))
      AncilAll = rbind(AncilAll,AncilNow)
   }#end for ( f in seq_along(try_file_list))

   
   
   # Summarise look-up table for traits, using the ID.
   cat0("   - Summarise trait look-up table.")
   TraitLUT = TraitAll                                           %>%
      group_by(TraitID)                                          %>%
      summarise( CntUniqName  = length.unique(Name)
               , CntName      = length(Name)
               , CntOrigUnits = length.unique(OrigUnits)
               , CntStdUnits  = length.unique(StdUnits)
               , Name         = commonest(Name,na.rm=TRUE)
               , OrigValid    = sum(OrigValid,na.rm=TRUE)
               , OrigUnits    = commonest(OrigUnits,na.rm=TRUE)
               , StdValid     = sum(StdValid,na.rm=TRUE)
               , StdUnits     = commonest(StdUnits,na.rm=TRUE) ) %>%
      ungroup() %>%
      select(c(TraitID,Name,CntUniqName,CntName,OrigValid,OrigUnits,CntOrigUnits,StdValid,StdUnits,CntStdUnits))
   
   # Summarise ancillary data
   cat0("   - Summarise ancillary look-up table.")
   AncilLUT = AncilAll                                           %>%
      group_by(DataID)                                           %>%
      summarise( CntUniqName  = length.unique(Name)
               , CntName      = length(Name)
               , CntOrigUnits = length.unique(OrigUnits)
               , CntStdUnits  = length.unique(StdUnits)
               , Name         = commonest(Name,na.rm=TRUE)
               , OrigValid    = sum(OrigValid,na.rm=TRUE)
               , OrigUnits    = commonest(OrigUnits,na.rm=TRUE)
               , StdValid     = sum(StdValid,na.rm=TRUE)
               , StdUnits     = commonest(StdUnits,na.rm=TRUE)  ) %>%
      ungroup()                                                   %>%
      arrange(desc(CntName))                                      %>%
      select(c(DataID,Name,CntUniqName,CntName,OrigValid,OrigUnits,CntOrigUnits,StdValid,StdUnits,CntStdUnits))

   # Create list with all original units and standard units.
   TraitOrigUnits = TraitAll                                                                 %>%
      group_by(TraitID)                                                                      %>%
      summarise( Name         = commonest(Name,na.rm=TRUE)
               , CntOrigUnits = tabulate(factor(OrigUnits,levels=sort(unique(OrigUnits))))
               , OrigUnits    = sort(unique(OrigUnits))                                    ) %>%
      ungroup()                                                                              %>%
      select(TraitID,Name,OrigUnits,CntOrigUnits)
   TraitStdUnits = TraitAll                                                                  %>%
      group_by(TraitID)                                                                      %>%
      summarise( Name         = commonest(Name,na.rm=TRUE)
               , CntStdUnits  = tabulate(factor(StdUnits,levels=sort(unique(StdUnits))))
               , StdUnits     = sort(unique(StdUnits))                                     ) %>%
      ungroup()                                                                              %>%
      select(TraitID,Name,StdUnits,CntStdUnits)
  AncilOrigUnits = AncilAll                                                                  %>%
      group_by(DataID)                                                                       %>%
      summarise( Name         = commonest(Name,na.rm=TRUE)
               , CntOrigUnits = tabulate(factor(OrigUnits,levels=sort(unique(OrigUnits))))
               , OrigUnits    = sort(unique(OrigUnits))                                    ) %>%
      ungroup()                                                                              %>%
      select(DataID,Name,OrigUnits,CntOrigUnits)
   AncilStdUnits = AncilAll                                                                  %>%
      group_by(DataID)                                                                       %>%
      summarise( Name         = commonest(Name,na.rm=TRUE)
               , CntStdUnits  = tabulate(factor(StdUnits,levels=sort(unique(StdUnits))))
               , StdUnits     = sort(unique(StdUnits))                                     ) %>%
      ungroup()                                                                              %>%
      select(DataID,Name,StdUnits,CntStdUnits)

   # Write CSV files
   cat0("   - Write CSV files to ",lookup_path,".")
   dummy = write_csv(x=TraitLUT      ,file=file.path(lookup_path,paste0("Trait_LUT_"      ,use_suffix,".csv")))
   dummy = write_csv(x=TraitOrigUnits,file=file.path(lookup_path,paste0("Trait_OrigUnits_",use_suffix,".csv")))
   dummy = write_csv(x=TraitStdUnits ,file=file.path(lookup_path,paste0("Trait_StdUnits_" ,use_suffix,".csv")))
   dummy = write_csv(x=AncilLUT      ,file=file.path(lookup_path,paste0("Ancil_LUT_"      ,use_suffix,".csv")))
   dummy = write_csv(x=AncilOrigUnits,file=file.path(lookup_path,paste0("Ancil_OrigUnits_",use_suffix,".csv")))
   dummy = write_csv(x=AncilStdUnits ,file=file.path(lookup_path,paste0("Ancil_StdUnits_" ,use_suffix,".csv")))
   
   
   # Save look-up tables
   cat0("   - Save look-up tables to ",basename(Rdata_LookUp),".")
   dummy = save( list              = c( "TraitLUT"      , "AncilLUT"
                                      , "TraitOrigUnits", "TraitStdUnits"
                                      , "AncilOrigUnits", "AncilStdUnits"
                                      )#end c
               , file              = Rdata_LookUp
               , compress          = "xz"
               , compression_level = 9
               )#end save
}#end if (reload_lookup && file.exists(Rdata_LookUp))

# Exit script in case this is a dry run
if (is_dry_run){
   cat0(" Look-up tables were successfully generated. Make sure to select traits and ancillary data,")
   cat0("    then set variables \"ancil_file\" and \"trait_file\" with your selections. ")
   stop(" Dry run: only look up tables were generated.")
}#end if (is_dry_run)
```

We now read in the TRY data base, and incorporate traits data to a tibble object, with one row for each observation.

```{r,label='load-trydata',results='hide',message=FALSE}
if (reload_TidyTRY && file.exists(Rdata_RawTRY)){
   # Load data.
   cat0(" + Reload tidy TRY object from ",basename(Rdata_RawTRY),".")
   dummy = load(Rdata_RawTRY)
}else{
   # Reload TRY_Fix_OrigValue_Str.r as this is often developed as variables are loaded (and crash).
   source(file.path(util_path,"TRY_Fix_Replicates_ValueKind.r"),chdir=TRUE)
   source(file.path(util_path,"TRY_Fix_OrigValue_Str.r"       ),chdir=TRUE)
   source(file.path(util_path,"rconstants.r"                  ),chdir=TRUE)
   source(file.path(util_path,"unitlist.r"                    ),chdir=TRUE)

   # Reset all unique files in case we should rewrite them
   cat0(" + Reset unique trait inventory:")
   uniq_trait_list = list.files(path=uniq_trait_path,full.names=TRUE)
   for (uniq_trait_file in uniq_trait_list){
      uniq_trait_base = basename(uniq_trait_file)
      cat0("   - Delete file: ",uniq_trait_base,".")
      dummy = file.remove(uniq_trait_file)
   }#end for (uniq_trait_file in uniq_trait_list)
   
   # Find the list of all files to read. 
   try_file_list   = list.files(author_path,pattern="\\.csv$")
   n_try_file_list = length(try_file_list)
   file_first      = 1L
   file_last       = n_try_file_list
   loop_list       = seq(from=file_first,to=n_try_file_list,by=1)

   # Initialise the tidy TRY object.
   cat0(" + Initialise the tidy TRY object containing traits and ancillary variables.")
   TidyTRY = tibble( ObservationID  = integer(0L)
                   , DatasetID      = character(0L)
                   , ScientificName = character(0L)
                   , Genus          = character(0L)
                   , Family         = character(0L)
                   , Order          = character(0L)
                   , Class          = character(0L)
                   , Phylum         = character(0L)
                   , Count          = numeric(0L)
                   , ValueKind      = character(0L)
                   )#end tibble
   # Add ancillary variables
   for (a in sequence(n_try_ancil)){
      a_name            = try_ancil$Name      [a]
      a_type            = try_ancil$Type      [a]
      a_supporting      = try_ancil$Supporting[a]

      # Only variables that are not supporting are added.
      if (is.na(a_supporting)){
         TidyTRY[[a_name]] = switch( EXPR      = a_type
                                   , integer   = integer(0L)
                                   , numeric   = numeric(0L)
                                   , character = character(0L)
                                   , logical   = logical(0L)
                                   , date      = as_date(character(0L))
                                   , character(0L)
                                   )#end switch
      }#end if (is.na(a_supporting))
   }#end for (a in sequence(n_try_ancil))
   # Add traits
   for (z in sequence(n_try_trait)){
      z_name            = try_trait$Name      [z]
      z_type            = try_trait$Type      [z]
      z_supporting      = try_trait$Supporting[z]

      # Check whether to add variable (i.e., not a supporting variable)
      if (is.na(z_supporting)){
         z_add_list = z_name
      }else{
         z_add_list = strsplit(x=z_supporting,split=";")[[1]]
      }#end if (is.na(z_supporting))

      # Only variables that are not supporting are added.
      for (z_add in z_add_list){
         TidyTRY[[z_add]] = switch( EXPR      = z_type
                                  , integer   = integer(0L)
                                  , numeric   = numeric(0L)
                                  , character = character(0L)
                                  , logical   = logical(0L)
                                  , date      = as_date(character(0L))
                                  , character(0L)
                                  )#end switch
      }#end for (z_add in z_addtrait)
   }#end for (a in sequence(n_try_ancil))

   # Append notes and author
   TidyTRY$Notes  = character(0L)
   TidyTRY$Author = character(0L)
   
   # Copy the empty tibble to a Template
   CntTidyTRY = nrow(TidyTRY)


   # Go through every file, and retrieve information.
  cat0(" + Read the trait data base.")
  for ( f in loop_list){
      try_base = try_file_list[f]
      try_file = file.path(author_path,try_base)

      # Load author file.
      cat0("   - ",sprintf("%4.4i of %4.4i",f,n_try_file_list),": Read file ",try_base,".")
      trydb_now = read_csv( file      = try_file
                          , col_types = paste(rep("c",times=28L),collapse="")
                          )#end read_csv

      # Remove invalid characters
      trydb_now = trydb_now %>%
         mutate_all(~ iconv(.x,to=UTF8_System,sub="byte"))

      #    Standardise TRY Dataset identifiers. We append TRY to all of them.
      trydb_now = trydb_now %>%
         mutate( DatasetID = ifelse( test = ! is.na(suppressWarnings(as.integer(DatasetID)))
                                   , yes  = sprintf("TRY%4.4i",suppressWarnings(as.integer(DatasetID)))
                                   , no   = DatasetID
                                   )#end ifelse
               )#end mutate
      
      #    Standardise value kind names, and delete unwanted statistics (e.g., min/max) and
      # duplicated observations (as flagged by TRY itself)
      trydb_now = TRY_Fix_ValueKindName(trydb_now,discard_rm=TRUE,duplicate_rm=TRUE)
      # Make sure value kind is ordered
      if (! is.ordered(TidyTRY$ValueKind)){
         TidyTRY$ValueKind = ordered(TidyTRY$ValueKind,levels=levels(trydb_now$ValueKindName))
      }#end if (! is.ordered(TidyTRY$ValueKind))


      # Find every observation that will be entered.
      ObsUnique = sort(unique(trydb_now$ObservationID))
      ObsAppend = ObsUnique[! (ObsUnique %in% TidyTRY$ObservationID)]
      CntObsAppend = length(ObsAppend)
      if (CntObsAppend > 0){
         # Update number of lines in TidyTRY
         OldCntTidyTRY = CntTidyTRY
         CntTidyTRY    = OldCntTidyTRY + CntObsAppend
         NewTidyLines  = seq(from=OldCntTidyTRY+1,to=CntTidyTRY)
         
         # Append as many rows as needed for the new observations
         TidyTRY = TidyTRY %>%
            add_row( !! names(.)[1] := rep(NA,times=CntObsAppend)
                   , .after          = nrow(TidyTRY) )

         # Assign the observation names for the new lines, and make Notes blank by default.
         TidyTRY$ObservationID[NewTidyLines] = as.integer(ObsAppend)
         TidyTRY$Notes        [NewTidyLines] = ""
      }#end if (CntObsAppend > 0)

      
      # Find out which lines have traits and which lines have ancillary information
      IsTrait       = trydb_now$TraitID %in% try_trait$TraitID
      WhichTrait    = unique(trydb_now$TraitID[IsTrait])
      CntWhichTrait = length(WhichTrait)

      # Append trait variables in case they are not in the data base.
      for (w in sequence(CntWhichTrait)){
         TraitIDNow = WhichTrait[w]
         z          = match(TraitIDNow,try_trait$TraitID)

         # This should not happen...
         if (! is.finite(z)) stop(paste0(" Unrecognised Trait ID: ",TraitIDNow,"."))

         # Handy aliases
         NameNow       = try_trait$Name      [z]
         DescNow       = try_trait$Desc      [z]
         UseStdUnitNow = try_trait$UseStdUnit[z]
         TypeNow       = try_trait$Type      [z]
         AddNow        = eval(parse(text=try_trait$Add  [z]))
         MultNow       = eval(parse(text=try_trait$Mult [z]))
         PowerNow      = eval(parse(text=try_trait$Power[z]))
         UnitNow       = try_trait$Unit      [z]
         SupportingNow = try_trait$Supporting[z]
         XylemNow      = as.integer(TraitIDNow) %in% c(719L,3479L)
         LTextNow      = as.integer(TraitIDNow) %in% c(2L)
         #cat0("     ~ Add trait: ",DescNow," (",NameNow,").")

         # Check whether to generate list of unique traits
         if (gen_unique_trait){
            uniq_trait_file = file.path( uniq_trait_path
                                       , paste0(sprintf("%4.4i",as.integer(TraitIDNow)),"_"
                                               ,NameNow,"_UniqueValues_",use_suffix,".csv"
                                               )#end paste0
                                       )#end file.path
         }else{
            uniq_trait_file = NULL
         }#end if (gen_unique_trait)

         
         # Append values and units
         sel = trydb_now$TraitID %in% TraitIDNow
         idx = match(trydb_now$ObservationID[sel],TidyTRY$ObservationID)

         # Separate the names of supporting variables
         if (is.na(SupportingNow)){
            OutputName = NameNow
         }else{
            OutputName = strsplit(x=SupportingNow,split=";")[[1]]
         }#end if (is.na(SupportingNow))
         

         # Load useful variables that will be needed regardless of whether we use the 
         # original or standardised data.
         DatasetID  = trydb_now$DatasetID    [sel]
         NameOrig   = trydb_now$OriglName    [sel]
         AuthorName = paste(trydb_now$FirstName[sel],trydb_now$LastName[sel])
         TraitVKind = trydb_now$ValueKindName[sel]
         TraitCount = trydb_now$Replicates   [sel]

                  
         # Decide which column to use for this trait (Standard or Original)
         if (UseStdUnitNow){
            # Use standard value, and change type.
            TraitOrig  = trydb_now$StdValue     [sel]
            UnitOrig   = trydb_now$UnitName     [sel]
            TraitValue = TraitOrig
            TraitValid = ! is.na(TraitValue)
            TraitVName = ifelse(test=TraitValid,yes=OutputName,no=NA_character_)
         }else{
            # Use original value, and change type.
            TraitOrig  = trydb_now$OrigValueStr [sel]
            UnitOrig   = trydb_now$OrigUnitStr  [sel]

            # Apply some edits to ensure as much data as possible can be retrieved
            TraitFixed = TRY_FixTrait_OrigValue_Str( TraitID    = as.integer(TraitIDNow)
                                                   , Type       = TypeNow
                                                   , TraitOrig  = TraitOrig
                                                   , UnitOrig   = UnitOrig
                                                   , NameOrig   = NameOrig
                                                   , AuthorName = AuthorName
                                                   , UniqOutput = uniq_trait_file
                                                   , OutputName = OutputName 
                                                   )#end TRY_FixTrait_OrigValue_Str

            # The function retrieves both the value and the expected validity. Keep both
            TraitValue = TraitFixed$Value
            TraitValid = TraitFixed$Valid
            TraitVName = TraitFixed$VName
         }#end if (UseStdUnitNow)


         # Change variable type. In case the variable is numeric, apply variable transformation too.
         if (TypeNow %in% "date"){
            TraitValue = as_date(TraitValue)
         }else if (TypeNow %in% "numeric"){
            TraitValue = AddNow + MultNow * as(TraitValue,TypeNow) ^ PowerNow
         }else{
            TraitValue = as(TraitValue,TypeNow)
         }#end if (TypeNow %in% "date")


         # Sanity check: stop and report any unexpected behaviour.
         TraitMess   = is.na(TraitValue) & (TraitValid)
         MessMessage = paste0("(TID = ",trydb_now$TraitID[sel],"; OrigValue = ",TraitOrig,")")

         # Append trait values unless some unexpected exception occurred.
         if (any(TraitMess)){
            DisplayMess = table(TraitOrig=tolower(TraitOrig),NameOrig=tolower(NameOrig),Trouble=TraitMess)
            cat0(" ")
            cat0("--------------")
            cat0(" FATAL ERROR! ")
            cat0("--------------")
            cat0(" Trait: ",DescNow,".")
            cat0(" Variable name: ",NameNow,".")
            cat0(" TraitID: ",TraitIDNow,".")
            cat0(" Author: ",paste(sort(unique(AuthorName)),collapse="   "),".")
            cat0(" Unexpected exception occurred.")
            cat0(" - Type \"print(Trouble)\" for detailed list of bogus entries.")
            cat0(" - Type \"DisplayMess\" for quick reference of the original values.")
            Trouble = tibble( Line       = which(sel)[TraitMess]
                            , TraitOrig  = TraitOrig [TraitMess]
                            , UnitOrig   = UnitOrig  [TraitMess]
                            , NameOrig   = NameOrig  [TraitMess]
                            , TraitValue = TraitValue[TraitMess]
                            , StdValue   = (trydb_now$StdValue[sel])[TraitMess]
                            )#end tibble
            stop("Error loading trait data!")
         }else{
            # Trait data are fine.  We update the variable only if the trait variable
            # is still NA, and if the filling variable has valid information (we do this to
            # because many lines of the code may be associated with the same trait ID
            # and observation ID, but often only one has meaningful information).
            for (OutputNameNow in OutputName){
               fill = 
                  ( is.na(TidyTRY[[OutputNameNow]][idx]) # Do not overwrite data
                  & (TraitVName %in% OutputNameNow)      # Data m
                  & (! TraitVKind %in% "Discard")
                  )#end fill
               idx_fill                           = idx[fill]
               TidyTRY[[OutputNameNow]][idx_fill] = TraitValue[fill]

               
               # Append information on number of data replicates and type of the aggregation.
               # For count, use the law of minimum, and for value kind, we only update if the
               # information has not been added. In both cases, we skip the information if the
               # trait is not numeric
               fill                        = fill & (TypeNow %in% "numeric")
               idx_fill                    = idx[fill]
               TidyTRY$Count    [idx_fill] = 
                  pmin(TidyTRY$Count    [idx_fill],TraitCount[fill],na.rm=TRUE)
               TidyTRY$ValueKind[idx_fill] = 
                  pmax(TidyTRY$ValueKind[idx_fill],TraitVKind[fill],na.rm=TRUE)
            }#end for (OutputNameNow in OutputName)
         }#end if (any(TraitMess))

         
         # Append scientific name, author and dataset ID (in case the information hasn't been already added).
         TidyTRY$ScientificName[idx] = ifelse( test = is.na(TidyTRY$ScientificName[idx])
                                                    & (! is.na(trydb_now$AccSpeciesName[sel]))
                                             , yes  = trydb_now$AccSpeciesName[sel]
                                             , no   = TidyTRY$ScientificName[idx]
                                             )#end ifelse
 
         TidyTRY$Author        [idx] = ifelse( test = is.na(TidyTRY$Author[idx]) & (! is.na(AuthorName))
                                             , yes  = AuthorName
                                             , no   = TidyTRY$Author[idx]
                                             )#end ifelse
         TidyTRY$DatasetID     [idx] = ifelse( test = is.na(TidyTRY$DatasetID[idx]) & (! is.na(DatasetID))
                                             , yes  = DatasetID
                                             , no   = TidyTRY$DatasetID[idx]
                                             )#end ifelse
      }#end for (z in sequence(CntWhichTrait))
   }#end for ( f in seq_along(try_file_list))

   # Save look-up tables
   save_file = (file_first == 1L) && (file_last == n_try_file_list)
   if (save_file){
      cat0("   - Save raw TRY trait data base to ",basename(Rdata_RawTRY))
      dummy = save( list              = c( "TidyTRY","load_ancil")
                  , file              = Rdata_RawTRY
                  , compress          = "xz"
                  , compression_level = 9
                  )#end save
   }else{
      cat0("   - Do not save trait data. Make sure \"loop_list\" starts at 1 and run chunk again.")
      stop(" Trait loading set in debug mode. Stop for now.")
   }#end if (loop_list[1] == 1L)
}# if (reload_TidyTRY && file.exists(rdata_TidyTRY))
```


In this block we incorporate ancillary data to the data base.

```{r,label='load-ancilata',results='hide',message=FALSE}
if (load_ancil){
   # Reload TRY_Fix_OrigValue_Str.r as this is often developed as variables are loaded (and crash).
   source(file.path(util_path,"TRY_Fix_OrigValue_Str.r"),chdir=TRUE)
   source(file.path(util_path,"rconstants.r"           ),chdir=TRUE)
   source(file.path(util_path,"unitlist.r"             ),chdir=TRUE)

   # Reset all unique files in case we should rewrite them
   cat0(" + Reset unique ancillary inventory:")
   uniq_ancil_list = list.files(path=uniq_ancil_path,full.names=TRUE)
   for (uniq_ancil_file in uniq_ancil_list){
      uniq_ancil_base = basename(uniq_ancil_file)
      cat0("   - Delete file: ",uniq_ancil_base,".")
      dummy = file.remove(uniq_ancil_file)
   }#end for (uniq_trait_file in uniq_trait_list)

   # Find the list of all files to read. 
   try_file_list   = list.files(author_path,pattern="\\.csv$")
   n_try_file_list = length(try_file_list)

   # Create the loop for files. Typically file_first should be 1 and file_last the number of files.
   # However, when debugging, it may be more efficient to skip the first files. We set a separate
   # variable to prevent saving the R object unless we are reading every file.
   file_first      = 1L
   file_last       = n_try_file_list
   loop_list       = seq(from=file_first,to=n_try_file_list,by=1)

   # List of data sets that describe treatment (experiment)
   TreatmentID   = try_ancil$DataID %in% c(238L,308L,319L,324L,363L,490L,4052L,4695L)
   TreatmentName = try_ancil$Name[try_ancil$DataID %in% TreatmentID]

   
   # Copy the empty tibble to a Template
   CntTidyTRY = nrow(TidyTRY)

   
   # Go through every file, and retrieve information.
  cat0(" + Read the ancillary data base.")
  for ( f in loop_list){
      try_base = try_file_list[f]
      try_file = file.path(author_path,try_base)

      # Load author file.
      cat0("   - ",sprintf("%4.4i of %4.4i",f,n_try_file_list),": Read file ",try_base,".")
      trydb_now = read_csv( file      = try_file
                          , col_types = paste(rep("c",times=28L),collapse="")
                          )#end read_csv
      # Remove invalid characters
      trydb_now = trydb_now %>%
         mutate_all(~ iconv(.x,to=UTF8_System,sub="byte"))


      # Standardise value kind names, and delete unwanted statistics (e.g., min/max)
      trydb_now = TRY_Fix_ValueKindName(trydb_now,discard_rm=TRUE)

      # Create column with author name, which may be useful for fixing ancillary data.
      trydb_now$AuthorName = paste(trydb_now$FirstName,trydb_now$LastName)
      
      # Find every observation that will be entered.
      ObsUnique = sort(unique(trydb_now$ObservationID))
      ObsAppend = ObsUnique[! (ObsUnique %in% TidyTRY$ObservationID)]
      CntObsAppend = length(ObsAppend)
      if (CntObsAppend > 0){
         # Update number of lines in TidyTRY
         OldCntTidyTRY = CntTidyTRY
         CntTidyTRY    = OldCntTidyTRY + CntObsAppend
         NewTidyLines  = seq(from=OldCntTidyTRY+1,to=CntTidyTRY)
         
         # Append as many rows as needed for the new observations
         TidyTRY = TidyTRY %>%
            add_row( !! names(.)[1] := rep(NA,times=CntObsAppend)
                   , .after          = nrow(TidyTRY) )

         # Assign the observation names for the new lines, and make Notes and Authors
         # blank by default.
         TidyTRY$ObservationID[NewTidyLines] = as.integer(ObsAppend)
         TidyTRY$Notes        [NewTidyLines] = ""
         TidyTRY$Author       [NewTidyLines] = ""
      }#end if (CntObsAppend > 0)


      # Find out which lines have traits and which lines have ancillary information
      IsAncil       = is.na(trydb_now$TraitID) & (trydb_now$DataID %in% try_ancil$DataID)
      WhichAncil    = unique(trydb_now$DataID[IsAncil])
      CntWhichAncil = length(WhichAncil)

      # Append trait variables in case they are not in the data base.
      for (w in sequence(CntWhichAncil)){
         DataIDNow  = WhichAncil[w]
         z          = match(DataIDNow,try_ancil$DataID)


         # This should not happen...
         if (! is.finite(z)) stop(paste0(" Unrecognised Ancillary Data Set ID: ",DataIDNow,"."))

         # Handy aliases
         NameNow       = try_ancil$Name      [z]
         DescNow       = try_ancil$Desc      [z]
         UseStdUnitNow = try_ancil$UseStdUnit[z]
         TypeNow       = try_ancil$Type      [z]
         AddNow        = eval(parse(text=try_ancil$Add  [z]))
         MultNow       = eval(parse(text=try_ancil$Mult [z]))
         PowerNow      = eval(parse(text=try_ancil$Power[z]))
         UnitNow       = try_ancil$Unit      [z]
         SupportingNow = try_ancil$Supporting[z]
         # cat0("     ~ Add ancillary data: ",DescNow," (",NameNow,").")

         # Check whether to generate list of unique traits
         if (gen_unique_ancil){
            uniq_ancil_file = file.path( uniq_ancil_path
                                       , paste0( sprintf("%4.4i",as.integer(DataIDNow)),"_"
                                               , NameNow,"_UniqueValues_",use_suffix,".csv"
                                               )#end paste0
                                       )#end file.path
         }else{
            uniq_ancil_file = NULL
         }#end if (gen_unique_ancil)

         # Append values and units
         sel = is.na(trydb_now$TraitID) & (trydb_now$DataID %in% DataIDNow)
         idx = match(trydb_now$ObservationID[sel],TidyTRY$ObservationID)
         
         # Set the output name
         if (is.na(SupportingNow)){
            OutputName = NameNow
         }else{
            OutputName = SupportingNow
         }#end if (is.na(SupportingNow))

         # Decide which column to use for this trait (Standard or Original)
         if (UseStdUnitNow){
            # Use standard value, and change type.
            AncilOrig    = trydb_now$StdValue  [sel]
            UnitOrig     = trydb_now$UnitName  [sel]
            NameOrig     = trydb_now$OriglName [sel]
            AncilAuthor  = trydb_now$AuthorName[sel]
            AncilValue   = AncilOrig
            AncilValid   = ! is.na(AncilValue)
            AncilVName   = ifelse(test=AncilValid,yes=OutputName,no=NA_character_)
            AncilTraitID = NA_integer_
            AncilTrait   = NA_character_
            AncilAncilID = NA_integer_
            AncilAncil   = NA_character_
         }else{
            # Use original value, and change type.
            AncilOrig   = trydb_now$OrigValueStr[sel]
            UnitOrig    = trydb_now$OrigUnitStr [sel]
            NameOrig    = trydb_now$OriglName   [sel]
            AncilAuthor = trydb_now$AuthorName  [sel]

            # Apply some edits to ensure as much data as possible can be retrieved
            AncilFixed = TRY_FixAncil_OrigValue_Str( DataID     = DataIDNow
                                                   , Type       = TypeNow
                                                   , AncilOrig  = AncilOrig
                                                   , UnitOrig   = UnitOrig
                                                   , NameOrig   = NameOrig
                                                   , AuthorName = AncilAuthor
                                                   , UniqOutput = uniq_ancil_file
                                                   , OutputName = OutputName
                                                   )#end TRY_FixTrait_OrigValue_Str

            # The function retrieves both the value and the expected validity. Keep both
            AncilValue   = AncilFixed$Value
            AncilValid   = AncilFixed$Valid
            AncilVName   = AncilFixed$VName
            AncilTraitID = AncilFixed$TraitID
            AncilTrait   = AncilFixed$Trait
            AncilAncilID = AncilFixed$AncilID
            AncilAncil   = AncilFixed$Ancil

            # Also return the list of standard values, if present.
            AncilLevels  = attr(AncilFixed,"Levels")
         }#end if (UseStdUnitNow)

         # Change variable type. In case the variable is numeric, apply variable transformation too.
         if (TypeNow %in% "date"){
            AncilValue = as_date(AncilValue)
         }else if (TypeNow %in% "numeric"){
            AncilValue = AddNow + MultNow * as(AncilValue,TypeNow) ^ PowerNow
         }else{
            AncilValue = as(AncilValue,TypeNow)
         }#end if (TypeNow %in% "date")

         
         # Sanity check: stop and report any unexpected behaviour.
         AncilMess   = is.na(AncilValue) & (AncilValid)
         MessMessage = paste0("(Ancillary = ",trydb_now$DataName[sel],"; OrigValue = ",AncilOrig,")")

         # Append trait values unless some unexpected exception occurred.
         if (any(AncilMess)){
            cat0(" ")
            cat0("--------------")
            cat0(" FATAL ERROR! ")
            cat0("--------------")
            cat0(" Ancillary data: ",DescNow     ,".")
            cat0(" Variable name: " ,NameNow     ,".")
            cat0(" Data ID: "       ,DataIDNow   ,".")
            cat0(" Author: "        ,paste(sort(unique(AncilAuthor)),collapse="   "),".")
            cat0(" Unexpected exception occurred. Type \"print(Trouble)\" for error.")
            Trouble = tibble( Line       = which(sel)[AncilMess]
                            , AncilOrig  = AncilOrig [AncilMess]
                            , UnitOrig   = UnitOrig  [AncilMess]
                            , NameOrig   = NameOrig  [AncilMess]
                            , AncilValue = AncilValue[AncilMess]
                            , StdValue   = (trydb_now$StdValue[sel])[AncilMess]
                            )#end tibble
            stop("Error loading trait data!")
         }else{
            # Ancillary data are fine.  We update the variable only if the ancillary variable
            # is still NA, and only if the filling variable has information (we do this to
            # because many lines of the code may be associated with the same ancillary variable
            # and observation ID, but often only one has meaningful information). The only exception
            # is if the variable is an experiment. In this case, we update treatment if there was 
            # previous (incorrect) indication that this was not an experiment. If we identify
            # multiple experiments, we set the value to "other".
            for (OutputNameNow in OutputName){
               if (OutputNameNow %in% TreatmentName){
                  # Number of levels for treatment, and which are not "major" experiments
                  CntAncilLevels = length(AncilLevels)
                  MajorIndices   = 
                     which(! ( grepl(pattern="control",x=AncilLevels,ignore.case=TRUE)
                             | grepl(pattern="minor"  ,x=AncilLevels,ignore.case=TRUE) )
                          )#end which

                  # Match indices for ancillary and reference
                  AncilIndex = match(AncilValue              ,AncilLevels)
                  ReferIndex = match(TidyTRY[[OutputNameNow]],AncilLevels)
                  
                  # Update new index in case there are multiple experiments
                  IsMultiple             = ( ( AncilIndex %in% MajorIndices )
                                           & ( ReferIndex %in% MajorIndices ) )
                  AncilValue[IsMultiple] = AncilLevels[CntAncilLevels]
                  AncilIndex[IsMultiple] = CntALevels

                  # Fill in information when new experiment information exists, or if
                  # the new information indicates higher levels of experiments.
                  fill       = ( ( is.na(ReferIndex) | ( AncilIndex %gt% ReferIndex ) ) 
                               & ( AncilVName %in% OutputNameNow )
                               )#end fill
               }else{
                  fill     = is.na(TidyTRY[[OutputNameNow]][idx]) & (AncilVName %in% OutputNameNow)
               }#end if (OutputNameNow %in% TreatmentName)
               idx_fill                           = idx[fill]
               TidyTRY[[OutputNameNow]][idx_fill] = AncilValue[fill]
            }#end for (OutputNameNow in OutputName)
        }#end if (any(AncilMess))




         # Some ancillary data have information that is useful for filling other ancillary data
         # Check for those.
         WhichOther      = sort(unique(AncilAncilID[AncilAncilID %in% try_ancil$DataID]))
         CntWhichOther = length(WhichOther)

         # Append trait variables in case they are not in the data base.
         for (wa in sequence(CntWhichOther)){
            AncilIDNow = WhichOther[wa]
            za         = match(AncilIDNow,try_ancil$DataID)

            # This should not happen...
            if (! is.finite(za)) stop(paste0(" Unrecognised Data ID: ",AncilIDNow,"."))

            # Handy aliases
            NameNow       = try_ancil$Name      [za]
            DescNow       = try_ancil$Desc      [za]
            UseStdUnitNow = try_ancil$UseStdUnit[za]
            TypeNow       = try_ancil$Type      [za]
            AddNow        = eval(parse(text=try_ancil$Add  [za]))
            MultNow       = eval(parse(text=try_ancil$Mult [za]))
            PowerNow      = eval(parse(text=try_ancil$Power[za]))
            UnitNow       = try_ancil$Unit      [za]
            SupportingNow = try_ancil$Supporting[za]
            cat0("     ~ Update ancillary data: ",DescNow," (",NameNow,").")

            # Check whether to generate list of unique traits

         
            # Select data that should be updated.
            AncilValue = ifelse( test = AncilAncilID %in% AncilIDNow
                               , yes  = AncilAncil
                               , no   = NA_character_
                               )#end ifelse

            # Change variable type. In case the variable is numeric, apply variable transformation too.
            if (TypeNow %in% "date"){
               AncilValue = as_date(AncilValue)
            }else if (TypeNow %in% "numeric"){
               AncilValue = AddNow + MultNow * as(AncilValue,TypeNow) ^ PowerNow
            }else{
               AncilValue = as(AncilValue,TypeNow)
            }#end if (TypeNow %in% "date")

            # Update values that are not missing values.
            TidyTRY[[NameNow]][idx] = ifelse( test = is.na(AncilValue)
                                            , yes  = TidyTRY[[NameNow]][idx]
                                            , no   = AncilValue
                                            )#end ifelse
         }#end for (wa in sequence(CntWhichAncil)){



         
         # Some ancillary data have information that is useful for filling in traits.
         # Check for those.
         WhichTrait      = sort(unique(AncilTraitID[AncilTraitID %in% try_trait$TraitID]))
         CntWhichTrait = length(WhichTrait)

         # Append trait variables in case they are not in the data base.
         for (wt in sequence(CntWhichTrait)){
            TraitIDNow = WhichTrait[wt]
            zt         = match(TraitIDNow,try_trait$TraitID)

            # This should not happen...
            if (! is.finite(zt)) stop(paste0(" Unrecognised Trait ID: ",TraitIDNow,"."))

            # Handy aliases
            NameNow       = try_trait$Name      [zt]
            DescNow       = try_trait$Desc      [zt]
            UseStdUnitNow = try_trait$UseStdUnit[zt]
            TypeNow       = try_trait$Type      [zt]
            AddNow        = eval(parse(text=try_trait$Add  [zt]))
            MultNow       = eval(parse(text=try_trait$Mult [zt]))
            PowerNow      = eval(parse(text=try_trait$Power[zt]))
            UnitNow       = try_trait$Unit      [zt]
            SupportingNow = try_trait$Supporting[z]
            cat0("     ~ Update trait: ",DescNow," (",NameNow,").")

            # Check whether to generate list of unique traits

         
            # Select data that should be updated.
            TraitValue = ifelse( test = AncilTraitID %in% TraitIDNow
                               , yes  = AncilTrait
                               , no   = NA_character_
                               )#end ifelse

            # Change variable type. In case the variable is numeric, apply variable transformation too.
            if (TypeNow %in% "date"){
               TraitValue = as_date(TraitValue)
            }else if (TypeNow %in% "numeric"){
               TraitValue = AddNow + MultNow * as(TraitValue,TypeNow) ^ PowerNow
            }else{
               TraitValue = as(TraitValue,TypeNow)
            }#end if (TypeNow %in% "date")

            # Update values that are not missing values.
            TidyTRY[[NameNow]][idx] = ifelse( test = is.na(TraitValue)
                                            , yes  = TidyTRY[[NameNow]][idx]
                                            , no   = TraitValue
                                            )#end ifelse
         }#end for (w in sequence(CntWhichTrait)){


                  
         # Append scientific name and author (in case the information hasn't been already added).
         TidyTRY$ScientificName[idx] = ifelse( test = is.na(TidyTRY$ScientificName[idx])
                                                    & (! is.na(trydb_now$AccSpeciesName[sel]))
                                             , yes  = trydb_now$AccSpeciesName[sel]
                                             , no   = TidyTRY$ScientificName[idx]
                                             )#end ifelse
         TidyTRY$Author        [idx] = ifelse( test = is.na(TidyTRY$Author[idx]) & (! is.na(AncilAuthor))
                                             , yes  = AncilAuthor
                                             , no   = TidyTRY$Author[idx]
                                             )#end ifelse
      }#end for (wt in sequence(CntWhichTrait))
   }#end for ( f in seq_along(try_file_list))

   # Update step so we can skip loading ancillary data again
   load_ancil = FALSE
   
   # Reorder variable names for clarity
   first_names = c("ObservationID","ScientificName","Genus","Family","Order","Class","Phylum","Author")
   other_names = names(TidyTRY)[! names(TidyTRY) %in% first_names]
   order_names = c(first_names,other_names)
   TidyTRY     = TidyTRY %>% select_at(all_of(order_names))

   # Save look-up tables
   save_file = (file_first == 1L) && (file_last == n_try_file_list)
   if (save_file){
      cat0("   - Save raw TRY data base with ancillary information to ",basename(Rdata_RawTRY))
      dummy = save( list              = c( "TidyTRY","load_ancil")
                  , file              = Rdata_RawTRY
                  , compress          = "xz"
                  , compression_level = 9
                  )#end save
   }else{
      cat0("   - Ancillary files were only partially read (due to debugging).")
      cat0("     Check that \"file_first\" is set to 1 and \"file_last\" is set to \"n_try_file_list\".")
      stop(" Ended the debugging of ancillary file load. Re-run script with complete file loop settings.")
   }#end if (save_file)
}else{
   cat0(" + Ancillary data have been already loaded.")  
}# if (load_ancil)
```


Here we append trait data from other data sets (but mind that the traits must be standardised beforehand).


```{r,label='load-extra-data',results='hide',message=FALSE}
if (file.exists(Rdata_ExtraTRY)){
   # Load data.
   cat0(" + Reload tidy TRY with extra data from ",basename(Rdata_ExtraTRY),".")
   dummy = load(Rdata_ExtraTRY)
}else{
   # Reload TRY_Fix_OrigValue_Str.r as this is often developed as variables are loaded (and crash).
   source(file.path(util_path,"TRY_Fix_Replicates_ValueKind.r"),chdir=TRUE)
   source(file.path(util_path,"TRY_Fix_OrigValue_Str.r"       ),chdir=TRUE)
   source(file.path(util_path,"rconstants.r"                  ),chdir=TRUE)
   source(file.path(util_path,"unitlist.r"                    ),chdir=TRUE)

   # Reset all unique files in case we should rewrite them
   CntExtra = length(extra_file_list)
   for (e in sequence(CntExtra)){
      ExtraFile = extra_file_list[e]
      cat0(" + Load extra data sets from file ",ExtraFile,".")

      # Ugly temporary solution, to make sure every column is set to character
      HeadNow   = read_csv(file=ExtraFile, n_max = 1)
      ColTypes  = paste(rep("c",ncol(HeadNow)),collapse="")
      ExtraNow  = read_csv(file=ExtraFile,col_types=ColTypes,na=c("","NA"))

      # Standardise the columns for Count and Value Kind Name
      ExtraNow = TRY_Fix_ValueKindName( RawTRY     = ExtraNow
                                      , discard_rm = TRUE
                                      , ValueKind  = "ValueKind"
                                      , Count      = "Count"
                                      )#end TRY_Fix_ValueKindName

            
      # Extract column names. For now this is hard coded but leaf texture and xylem vulnerability
      # curve at different conductivity losses is provided as a single trait ID in TRY.
      # Suggestions on how to make this more generalisable are welcome.
      ColNames  = names(ExtraNow)
      SubNames  = ColNames
      SubNames  = gsub(pattern="xylem_p[0-9][0-9]",replacement="xylem_pxx"   ,x=SubNames)
      SubNames  = gsub(pattern="leaf_f_tear"      ,replacement="leaf_texture",x=SubNames)
      SubNames  = gsub(pattern="leaf_f_punct"     ,replacement="leaf_texture",x=SubNames)
      SubNames  = gsub(pattern="leaf_t_tear"      ,replacement="leaf_texture",x=SubNames)
      SubNames  = gsub(pattern="leaf_t_punct"     ,replacement="leaf_texture",x=SubNames)

      # Identify columns that are traits then apply variable transformation if needed
      IsTrait        = which(SubNames %in% try_trait$Name)
      WhichColumn    = ColNames[IsTrait]
      WhichTrait     = SubNames[IsTrait]
      CntTraitAppend = length(IsTrait)
      for (w in sequence(CntTraitAppend)){
         ColumnNow = WhichColumn[w]
         TraitNow  = WhichTrait [w]
         z         = match(TraitNow,try_trait$Name)

         # Handy aliases
         NameNow       = try_trait$Name      [z]
         DescNow       = try_trait$Desc      [z]
         TypeNow       = try_trait$Type      [z]
         cat0("     ~ Add trait: ",DescNow," (",NameNow,"). Variable type: ",TypeNow,".")

         # Change variable type. In case the variable is numeric, apply variable transformation too.
         if (TypeNow %in% "date"){
            ExtraNow[[ColumnNow]] = as_date(ExtraNow[[ColumnNow]])
         }else{
            ExtraNow[[ColumnNow]] = as(ExtraNow[[ColumnNow]],TypeNow)
         }#end if (TypeNow %in% "date")
      }#end for (it in sequence(CntTraitAppend))

   
      # Identify columns that are ancillary variables then apply variable transformation if needed
      IsAncil        = which(SubNames %in% try_ancil$Name)
      WhichColumn    = ColNames[IsAncil]
      WhichAncil     = SubNames[IsAncil]
      CntAncilAppend = length(IsAncil)
      for (w in sequence(CntAncilAppend)){
         ColumnNow = WhichColumn[w]
         AncilNow  = WhichAncil [w]
         z         = match(AncilNow,try_ancil$Name)

         # Handy aliases
         NameNow       = try_ancil$Name      [z]
         DescNow       = try_ancil$Desc      [z]
         TypeNow       = try_ancil$Type      [z]
         cat0("     ~ Add ancillary variable: ",DescNow," (",NameNow,"). Variable type: ",TypeNow,".")

         # Change variable type. In case the variable is numeric, apply variable transformation too.
         if (TypeNow %in% "date"){
            ExtraNow[[ColumnNow]] = as_date(ExtraNow[[ColumnNow]])
         }else{
            ExtraNow[[ColumnNow]] = as(ExtraNow[[ColumnNow]],TypeNow)
         }#end if (TypeNow %in% "date")
      }#end for (it in sequence(CntTraitAppend))

      # Create unique observation ID for the extra file, and bind append it to the main structure.
      KeepNames = ColNames[ColNames %in% names(TidyTRY)]
      ExtraNow  = ExtraNow %>% select(all_of(KeepNames))
      ExtraNow  = ExtraNow %>%
         mutate( ObservationID = max(TidyTRY$ObservationID)+sequence(nrow(ExtraNow)))
      TidyTRY   = bind_rows(TidyTRY,ExtraNow)

   }#end for (e in sequence(CntExtra))
# stop("test")
   
   # Update step so we can skip loading extra data again
   load_extra = FALSE
   # Save look-up tables
   cat0("   - Save tidy TRY data base to ",basename(Rdata_ExtraTRY))
   dummy = save( list              = c( "TidyTRY","load_ancil")
               , file              = Rdata_ExtraTRY
               , compress          = "xz"
               , compression_level = 9
               )#end save
}# if (file.exists(Rdata_ExtraTRY))
```


Now we run additional trait harmonisation. Specifically, we standardise scientific names (always use the accepted name), make sure countries/continents are consistent with coordinates, and fix taxonomy to the best extent possible.
```{r, label='harmonise-geolocation',results='hide',message=FALSE}

<<<<<<< HEAD
if (file.exists(Rdata_GeolocationTRY)){
  # Load data.
  cat0(" + Reload TRY with harmonised geolocation from ",basename(Rdata_GeolocationTRY),".")
  dummy = load(Rdata_GeolocationTRY)
=======
if (FALSE & file.exists(Rdata_GeolocationTRY)){
   # Load data.
   cat0(" + Reload TRY with harmonised geolocation from ",basename(Rdata_GeolocationTRY),".")
   dummy = load(Rdata_GeolocationTRY)
>>>>>>> 3887a383
}else{
   cat0(" + Harmonise geographic and taxonomic information.")

   # Load some files which will likely be updated as the code is developed.
   source(file.path(util_path,"TRY_Harmonise_Utils.r"),chdir=TRUE)
   source(file.path(util_path,"rconstants.r"         ),chdir=TRUE)
   source(file.path(util_path,"unitlist.r"           ),chdir=TRUE)
   
   # Harmonise geographic coordinates
   IsGeoCoord = all(c(59L,60L) %in% try_ancil$DataID)
   if (IsGeoCoord){
      cat0("   - Harmonise geographic coordinates")
      Lon            = try_ancil$Name[try_ancil$DataID %in% 60L]
      Lat            = try_ancil$Name[try_ancil$DataID %in% 59L]
      TidyTRY[[Lon]] = ifelse(test=TidyTRY[[Lon]] %wr% c(-180.,360.),yes=TidyTRY[[Lon]],no=NA_real_)
      TidyTRY[[Lat]] = ifelse(test=TidyTRY[[Lat]] %wr% c( -90., 90.),yes=TidyTRY[[Lat]],no=NA_real_)
      # Make sure longitude is defined between -180 and +180 (not 0-360)
      TidyTRY[[Lon]] = ((TidyTRY[[Lon]]+180.) %% 360.) - 180.
   
      
      }#end if (IsGeoCoord)
   
   # Harmonise countries and continents.
   IsLocation = all(c(1412L,1413L) %in% try_ancil$DataID)
   if (IsGeoCoord & IsLocation){
      cat0("   - Harmonise country and continent information.")

      # Select variables for coordinates and location.
      Lon       = try_ancil$Name[try_ancil$DataID %in% 60L  ]
      Lat       = try_ancil$Name[try_ancil$DataID %in% 59L  ]
      Country   = try_ancil$Name[try_ancil$DataID %in% 1412L]
      Continent = try_ancil$Name[try_ancil$DataID %in% 1413L]

      sel     = is.finite(TidyTRY[[Lon]]) & is.finite(TidyTRY[[Lat]])
      GeoHarm = TRY_LonLatToGeoInfo( lon = TidyTRY[[Lon]][sel], lat = TidyTRY[[Lat]][sel], geo_adm1_path = geo_adm1_path)
      
      TidyTRY[[Country  ]][sel] = GeoHarm$Country
      TidyTRY[[Continent]][sel] = GeoHarm$Continent
   }#end if (IsGeoCoord & IsLocation)


   # Save look-up tables
   cat0("   - Save geolocation-corrected TRY data base to ",basename(Rdata_GeolocationTRY))
   dummy = save( list              = c( "TidyTRY","load_ancil")
               , file              = Rdata_GeolocationTRY
               , compress          = "xz"
               , compression_level = 9
               )#end save
}#end if (file.exists(Rdata_GeolocationTRY))

```

We now harmonise some geographical data (e.g., climate, topography) for measurements with geographic information.

```{r, label='harmonise-geodata',results='hide',message=FALSE}
if (file.exists(Rdata_GeodataTRY)){
  # Load data.
  cat0(" + Reload TRY with harmonised geographic data from ",basename(Rdata_GeodataTRY),".")
  dummy = load(Rdata_GeodataTRY)
}else{
  cat0(" + Harmonise geographic information.")
  
  
  # Harmonise climate by using an external Koppen-Geiger map for observations with geolocation.
  IsClimate = any(try_trait$TraitID %in% 825L)
  IsGeoCoord = all(c(59L,60L) %in% try_ancil$DataID)
  if (IsGeoCoord & IsClimate){
    cat0("   - Harmonise climate information.")
    
    # Select climate variable.
    Climate = try_trait$Name[try_trait$TraitID %in% 825L]
    Lon     = try_ancil$Name[try_ancil$DataID  %in% 60L ]
    Lat     = try_ancil$Name[try_ancil$DataID  %in% 59L ]
    
    # Read the climate data base
    KoppenID  = terra::rast(koppen_raster) # KoppenID  = raster::raster(koppen_raster)
    KoppenFun = function(x,koppen_class) ifelse(x %in% koppen_class,x,NA_integer_)
    KoppenID  = terra::app(KoppenID,function(x){KoppenFun(x,koppen_class=koppen_class)}) # KoppenID  = calc(KoppenID,function(x){KoppenFun(x,koppen_class=koppen_class)})
    KoppenID = as.factor(KoppenID)
    
    # Find observations with geolocation
    GeoIndex = is.finite(TidyTRY[[Lon]]) & is.finite(TidyTRY[[Lat]])
    TRYPoints = vect(TidyTRY[GeoIndex, c(Lon, Lat)])
      
    crs(TRYPoints) = "EPSG:4326"
    TRYPoints = project(TRYPoints, crs(KoppenID))
  
    # Extract data from raster
    KoppenTRY  = terra::extract(KoppenID,TRYPoints, cells=FALSE, xy=FALSE, ID=FALSE)
    KoppenTRY = as.integer(KoppenTRY$lyr.1)
    KoppenTRY = ifelse( test = KoppenTRY %in% koppen_class
                         , yes  = names(koppen_class)[KoppenTRY]
                         , no   = NA_character_
    )#end ifelse
    
    # Update climate classification
    TidyTRY[[Climate]][GeoIndex] = KoppenTRY
  }#end if (any(try_trait$TraitID %in% 825L))
  
  
  # Harmonise additional data by using external maps for observations with geolocation.
  for (o in sequence(nrow(owrite_data))){
    VarIDNow   = owrite_data$VarID  [o]
    TraitNow   = owrite_data$Trait  [o]
    GeoTIFFNow = owrite_data$GeoTIFF[o]
    Add0Now    = owrite_data$Add0   [o]
    MultNow    = owrite_data$Mult   [o]
    
    # Look for the variable and whether or not it is loaded.
    if (TraitNow){
      IsVar = any(try_trait$TraitID %in% VarIDNow)
    }else{
      IsVar = any(try_ancil$DataID  %in% VarIDNow)
    }#end if (TraitNow)
    
    # Replace data if both the geographic coordinates and the variable are loaded.
    if (IsGeoCoord & IsVar){
      if (TraitNow){
        VarName = try_trait$Name[try_trait$TraitID %in% VarIDNow]
        VarDesc = try_trait$Desc[try_trait$TraitID %in% VarIDNow]
      }else{
        VarName = try_ancil$Name[try_ancil$DataID  %in% VarIDNow]
        VarDesc = try_ancil$Desc[try_ancil$DataID  %in% VarIDNow]
      }#end if (TraitNow)
      Lon     = try_ancil$Name[try_ancil$DataID %in% 60L ]
      Lat     = try_ancil$Name[try_ancil$DataID %in% 59L ]
      cat0("   - Harmonise ",VarDesc,".")
      
      # Read the variable data base
      VarRaster = terra::rast(GeoTIFFNow)
      VarFun    = function(x,add0,mult) add0 + mult * x
      VarValue  = terra::app(VarRaster,function(x){VarFun(x,add0=Add0Now,mult=MultNow)})
      
     # Find observations with geolocation
      GeoIndex = is.finite(TidyTRY[[Lon]]) & is.finite(TidyTRY[[Lat]])
      TRYPoints = vect(TidyTRY[GeoIndex, c(Lon, Lat)])
      
      crs(TRYPoints) = "EPSG:4326"
      TRYPoints = project(TRYPoints, crs(KoppenID))
      
      #Extract data from raster
      VarTRY = terra::extract(VarValue, TRYPoints, cells=FALSE, xy=FALSE, ID=FALSE)
      VarTRY = VarTRY$lyr.1
      
      #Update data
      TidyTRY[[VarName]][GeoIndex] = VarTRY
    }#end if (IsGeoCoord & IsVar)
  }#end for (o in sequence(nrow(overwrite_data))){
  
  # Save look-up tables
  cat0("   - Save TRY data base with harmonised geographic information to ",basename(Rdata_GeodataTRY))
  dummy = save( list              = c( "TidyTRY","load_ancil")
                , file              = Rdata_GeodataTRY
                , compress          = "xz"
                , compression_level = 9
  )#end save
}#end if (file.exists(Rdata_GeodataTRY))
```
```
```

We now restrict the data to the region of interest and harmonise taxonomy. We restrict the data at this stage because TRY has some data with common name incorrectly defined as scientific name, and harmonising these requires local knowledge.

```{r, label='harmonise-taxonomy',results='hide',message=FALSE}
if (file.exists(Rdata_TaxonomyTRY)){
   # Load data.
   cat0(" + Reload TRY with harmonised taxonomy from ",basename(Rdata_TaxonomyTRY),".")
   dummy = load(Rdata_TaxonomyTRY)
}else{
   cat0(" + Harmonise taxonomic information.")

   # Keep only the tropical measurements before we attempt to harmonise the names.
   
  cat0("   - Subset tropical observations in the NeoTropics.")
  # Create a shorter TRY data base with standard names
  Lon        = try_ancil$Name[try_ancil$DataID  %in% 60L  ]
  Lat        = try_ancil$Name[try_ancil$DataID  %in% 59L  ]
  Site       = try_ancil$Name[try_ancil$DataID  %in% 114L ]
  Country    = try_ancil$Name[try_ancil$DataID  %in% 1412L]
  Continent  = try_ancil$Name[try_ancil$DataID  %in% 1413L]
  Climate    = try_trait$Name[try_trait$TraitID %in% 825L ]
  ClimatePFT = try_ancil$Name[try_ancil$DataID  %in% 4736L]
  Biome      = try_ancil$Name[try_ancil$DataID  %in% 193L ]
  Empty      = rep(NA,times=nrow(TidyTRY))

  SubsetTRY = tibble( lon         = if(length(Lon       ) == 0L){Empty}else{TidyTRY[[Lon       ]]}
                      , lat         = if(length(Lat       ) == 0L){Empty}else{TidyTRY[[Lat       ]]}
                      , site        = if(length(Site      ) == 0L){Empty}else{TidyTRY[[Site      ]]}
                      , country     = if(length(Country   ) == 0L){Empty}else{TidyTRY[[Country   ]]}
                      , continent   = if(length(Continent ) == 0L){Empty}else{TidyTRY[[Continent ]]}
                      , climate     = if(length(Climate   ) == 0L){Empty}else{TidyTRY[[Climate   ]]}
                      , climate_pft = if(length(ClimatePFT) == 0L){Empty}else{TidyTRY[[ClimatePFT]]}
                      , biome       = if(length(Biome     ) == 0L){Empty}else{TidyTRY[[Biome     ]]}
  )#end tibble
  
      
  if (use_realm %in% "NeoTropical"){
    KeepObs = SelectNeoTropical(SubsetTRY)
      
  } else if (use_realm %in% "AfricaTropical"){
    KeepObs = SelectAfricaTropical(SubsetTRY)
    
    ### will add an asia elif too
     
  }
  else{
      stop(" Pantropical filter still needs to be implemented.")
      # KeepObs = SelectPanTropical(TidyTRY)
   }#end if (fitrealm %in% "NeoTropical")
   # Filter data to remove sites outside the domain of interest
  TidyTRY = TidyTRY[KeepObs,,drop=FALSE]

   ## Harmonise scientific names
   cat0("   - Harmonise scientific names.")
   # Remove "x " from scientific names
   cat0("     ~ Remove \"x\" from scientific names.")
   TidyTRY$ScientificName = gsub(pattern="^x ",replacement="",x=TidyTRY$ScientificName)

   # Create unique list of scientific names
   cat0("     ~ List unique scientific names (as provided in the TRY data base).")
   UniqScientific = sort(unique(str_to_sentence(TidyTRY$ScientificName)))
   CntUniqTaxon   = length(UniqScientific)
   UniqTaxon      = tibble( ScientificName = rep(NA_character_,times=length(UniqScientific))
                          , Genus          = rep(NA_character_,times=length(UniqScientific))
                          , Family         = rep(NA_character_,times=length(UniqScientific))
                          , Order          = rep(NA_character_,times=length(UniqScientific))
                          , Class          = rep(NA_character_,times=length(UniqScientific))
                          , Phylum         = rep(NA_character_,times=length(UniqScientific))
                          , GrowthForm     = rep(NA_character_,times=length(UniqScientific))
                          )#end tibble

   # If a taxonomic table is provided, use it first.
   if (file.exists(taxon_file)){
      cat0("     ~ Retrieve taxonomic information from file ",basename(taxon_file),".")

      # Read in taxonomic information.
      TaxonList = read_csv(file = taxon_file,show_col_types = FALSE)
      
      # Standardise caption
      TaxonList$TRYName        = str_to_sentence(TaxonList$TRYName       )
      TaxonList$AcceptedName   = str_to_sentence(TaxonList$AcceptedName  )
      TaxonList$AcceptedFamily = str_to_title   (TaxonList$AcceptedFamily)
      if ("AcceptedGenus"  %in% names(TaxonList)) TaxonList$AcceptedGenus  = str_to_title(TaxonList$AcceptedGenus )
      if ("AcceptedOrder"  %in% names(TaxonList)) TaxonList$AcceptedOrder  = str_to_title(TaxonList$AcceptedOrder )
      if ("AcceptedClass"  %in% names(TaxonList)) TaxonList$AcceptedClass  = str_to_title(TaxonList$AcceptedClass )
      if ("AcceptedPhylum" %in% names(TaxonList)) TaxonList$AcceptedPhylum = str_to_title(TaxonList$AcceptedPhylum)
      if ("GrowthForm"     %in% names(TaxonList)) TaxonList$GrowthForm     = str_to_title(TaxonList$GrowthForm    )

      # Search the species in the look-up table.ta
      cat0("     ~ Search species in the look-up table.")
      IdxUniq = match(UniqScientific,TaxonList$TRYName)
      sel     = (! is.na(IdxUniq))
      UniqTaxon$ScientificName[sel] = TaxonList$AcceptedName  [IdxUniq[sel]]
      UniqTaxon$Family        [sel] = TaxonList$AcceptedFamily[IdxUniq[sel]]
      
      # Remove variants and sub-species
      UniqTaxon = UniqTaxon %>%
         mutate(ScientificName = gsub(pattern="(\\w+\\s+\\w+).*",replacement="\\1",x=ScientificName))
      
      # Fill in genus, and populate empty scientific names if column genus is provided.
      # If column genus is not provided, extract the first word from the scientific name
      if ("AcceptedGenus" %in% names(TaxonList)){
         UniqTaxon$Genus[sel] = TaxonList$AcceptedGenus[IdxUniq[sel]]
         UniqTaxon = UniqTaxon %>%
            mutate(ScientificName = ifelse(test=is.na(ScientificName),yes=Genus,no=ScientificName))
      }else{
         UniqTaxon = UniqTaxon %>%
            mutate(Genus = gsub(pattern="(\\w+).*",replacement="\\1",x=ScientificName))
      }#end if ("AcceptedGenus" %in% names(TaxonList))
      
      # Fill in higher taxa
      if ("AcceptedOrder"  %in% names(TaxonList)) UniqTaxon$Order [sel] = TaxonList$AcceptedOrder [IdxUniq[sel]]
      if ("AcceptedClass"  %in% names(TaxonList)) UniqTaxon$Class [sel] = TaxonList$AcceptedClass [IdxUniq[sel]]
      if ("AcceptedPhylum" %in% names(TaxonList)) UniqTaxon$Phylum[sel] = TaxonList$AcceptedPhylum[IdxUniq[sel]]

   }else if (! is.na(taxon_file)){
      cat0("     ~ File ",basename(taxon_file)," not found! Retrieve taxonomic information online.")
      IdxUniq = rep(NA_integer_,times=length(UniqScientific))
   }else{
      cat0("     ~ No taxonomic look-up table provided.  Retrieve taxonomic information online.")
      IdxUniq = rep(NA_integer_,times=length(UniqScientific))
   }#end if (file.exists(taxon_file))
   
   # Fill in unresolved taxa.
   UniqMiss = which(is.na(IdxUniq))
   #if (length(UniqMiss) %gt% 0L) stop("Check for missing species!")
   if (length(UniqMiss) %gt% 0L){
      cat0("     ~ Search remaining species online.")
      UniqCheck = tibble( name    = UniqScientific[UniqMiss]
                        , kingdom = "Plantae"
                        )#end tibble
      UniqResolve = name_backbone_checklist(name_data = UniqCheck)
      MissLevel   = c("species","genus","family","order","class","phylum")
      MissLevel   = MissLevel[! MissLevel %in% names(UniqResolve)]
      UniqResolve = UniqResolve                         %>% 
         mutate( across(c(MissLevel), ~ NA_character_)) %>%
         mutate( acceptedName = ifelse(test=is.na(species),yes=genus,no=species) )
      
      UniqTaxon$ScientificName[UniqMiss] = UniqResolve$acceptedName
      UniqTaxon$Genus         [UniqMiss] = UniqResolve$genus
      UniqTaxon$Family        [UniqMiss] = UniqResolve$family
      UniqTaxon$Order         [UniqMiss] = UniqResolve$order
      UniqTaxon$Class         [UniqMiss] = UniqResolve$class
      UniqTaxon$Phylum        [UniqMiss] = UniqResolve$phylum
   }#end if (length(UniqMiss) %gt% 0L)


   # Find order, class and phylum for each family
   MissHighTaxa  = ( ( is.na(UniqTaxon$Order) | is.na(UniqTaxon$Class) | is.na(UniqTaxon$Phylum) )
                   & (! is.na(UniqTaxon$Family) )
                   )#end MissHighTaxa
   UniqFamily    = sort(unique(UniqTaxon$Family[MissHighTaxa]))
   if (length(UniqFamily) %gt% 0L){
      cat0("     ~ Search higher taxonomy information online.")
      UniqIndex     = match(UniqTaxon$Family,UniqFamily)
      UniqSel       = is.finite(UniqIndex)

      UniqCheck   = tibble( name    = UniqFamily, kingdom = "Plantae")
      UniqResolve = name_backbone_checklist(name_data = UniqCheck)
      MissLevel   = c("family","order","class","phylum")
      MissLevel   = MissLevel[! MissLevel %in% names(UniqResolve)]
      UniqResolve = UniqResolve                         %>% 
         mutate( across(c(MissLevel), ~ NA_character_))
      UniqTaxon$Family[UniqSel] = UniqResolve$family[UniqIndex[UniqSel]]
      UniqTaxon$Order [UniqSel] = UniqResolve$order [UniqIndex[UniqSel]]
      UniqTaxon$Class [UniqSel] = UniqResolve$class [UniqIndex[UniqSel]]
      UniqTaxon$Phylum[UniqSel] = UniqResolve$phylum[UniqIndex[UniqSel]]
   }#end if (length(UniqFamily) %gt% 0L)

   
   # Assign growth form in case they are available, then complement with taxa that can be related to growth form
   # Note that setting Poaceae to grass is not recommended, as we distinguish grasses from bamboos.
   cat0("     ~ Fill in growth form when they are synonym of a taxonomic group")
   if ("TaxonList" %in% ls()){
<<<<<<< HEAD
     if ("GrowthForm" %in% names(TaxonList)) UniqTaxon$GrowthForm[sel] = TaxonList$GrowthForm[IdxUniq[sel]]
   }
=======
      if ("GrowthForm" %in% names(TaxonList)) UniqTaxon$GrowthForm[sel] = TaxonList$GrowthForm[IdxUniq[sel]]
   }#end if ("TaxonList" %in% ls())
>>>>>>> 3887a383
   UniqTaxon$GrowthForm[UniqTaxon$Family %in% "Arecaceae"       ] = "Palm"
   UniqTaxon$GrowthForm[UniqTaxon$Class  %in% "Polypodiopsida"  ] = "Fern"

   # Before we proceed, we fill in missing species information. 
   # This is needed to make sure we don't make assumptions about growth form for observations not defined at species level
   UniqTaxon = UniqTaxon %>%
      mutate( UniqID  = seq_along(ScientificName)
            , Phylum  = ifelse(test=is.na(Phylum),yes="Ignotophyta",no=Phylum)
            , Class   = ifelse(test=is.na(Class ),yes="Ignotopsida",no=Class )
            , Order   = ifelse(test=is.na(Order ),yes="Ignotales"  ,no=Order )
            , Family  = ifelse(test=is.na(Family),yes="Ignotaceae" ,no=Family)
            , Genus   = ifelse( test = is.na(Genus )
                              , yes  = ifelse( test = Family %in% "Ignotaceae"
                                             , yes  = "Ignotum"
                                             , no   = paste0("Ignotum_",tolower(Family))
                                             )#end ifelse
                              , no   = Genus
                              )#end ifelse
            , Epithet = word(string=ScientificName,start=2L,end=2L) 
            ) %>% #end mutate
      group_by(Family,Genus) %>%
      mutate( CntNA   = cumsum(is.na(Epithet))
            , Epithet = ifelse( test = is.na(Epithet)
                              , yes  = sprintf("sp%4.4i",CntNA)
                              , no   = Epithet
                              )#end ifelse
            , ScientificName = paste(Genus,Epithet)
            ) %>% #end mutate
      ungroup() %>%
      select(UniqID,ScientificName,Genus,Family,Order,Class,Phylum,GrowthForm)
      

   # Map resolved names and growth form to the data set
   idx = match(TidyTRY$ScientificName,UniqScientific)
   TidyTRY$ScientificName = UniqTaxon$ScientificName[idx]
   TidyTRY$Genus          = UniqTaxon$Genus         [idx]
   TidyTRY$Family         = UniqTaxon$Family        [idx]
   TidyTRY$Order          = UniqTaxon$Order         [idx]
   TidyTRY$Class          = UniqTaxon$Class         [idx]
   TidyTRY$Phylum         = UniqTaxon$Phylum        [idx]
   if (any(try_trait$TraitID %in% 42L)){
      cat0("   - Update growth form.")
      # Build a subset of the tibble for testing tree likelihood.
      GrowthForm  = try_trait$Name[try_trait$TraitID %in%   42L]
      Woodiness   = try_trait$Name[try_trait$TraitID %in%   38L]
      WoodDens    = try_trait$Name[try_trait$TraitID %in%    4L]
      BarkDens    = try_trait$Name[try_trait$TraitID %in%  248L]
      DBH         = try_trait$Name[try_trait$TraitID %in%   21L]
      Height      = try_trait$Name[try_trait$TraitID %in%   18L]
      Raunkiaer   = try_trait$Name[try_trait$TraitID %in%  343L]
      EmptyChar   = rep(NA_character_,times=nrow(TidyTRY))
      EmptyReal   = rep(NA_real_     ,times=nrow(TidyTRY))

      # User-provided growth form has the last word, but only if there is any information.
      TidyTRY[[GrowthForm]] = ifelse( test = is.na(UniqTaxon$GrowthForm[idx])
                                    , yes  = TidyTRY[[GrowthForm]]
                                    , no   = UniqTaxon$GrowthForm[idx]
                                    )#end ifelse


      # Create a subset of the data set for finding the tree score.
      SubsetTRY   = tibble( ScientificName  = TidyTRY$ScientificName
                          , growth_form     = TidyTRY[[GrowthForm]]
                          , plant_woodiness = if(length(Woodiness) == 0L){EmptyChar}else{TidyTRY[[Woodiness]]}
                          , wood_dens       = if(length(WoodDens ) == 0L){EmptyReal}else{TidyTRY[[WoodDens ]]}
                          , bark_dens       = if(length(BarkDens ) == 0L){EmptyReal}else{TidyTRY[[BarkDens ]]}
                          , dbh             = if(length(DBH      ) == 0L){EmptyReal}else{TidyTRY[[DBH      ]]}
                          , height          = if(length(Height   ) == 0L){EmptyReal}else{TidyTRY[[Height   ]]}
                          , raunkiaer       = if(length(Raunkiaer) == 0L){EmptyChar}else{TidyTRY[[Raunkiaer]]}
                          )#end tibble

      # Run an additional data harmonisation for growth form, by expanding knowledge
      # from additional traits (e.g. availability of wood/bark density, height above 5 m, etc.)
      SubsetTRY             = TRY_Harmonise_GrowthForm(x=TidyTRY)
      TidyTRY[[GrowthForm]] = SubsetTRY$growth_form
      if(length(Woodiness) > 0L) TidyTRY[[Woodiness]] = SubsetTRY$plant_woodiness
   }#end if ("growth_form" %in% names(TidyTRY))


   # Save look-up tables
   cat0("   - Save the TRY data base with harmonised taxonomy to ",basename(Rdata_TaxonomyTRY))
   dummy = save( list              = c( "TidyTRY","load_ancil")
               , file              = Rdata_TaxonomyTRY
               , compress          = "xz"
               , compression_level = 9
               )#end save
}#end if (file.exists(Rdata_TaxonomyTRY))
```


```{r, label='harmonise-traits',results=,results='hide',message=FALSE}
if (file.exists(Rdata_TidyTRY)){
   # Load data.
   cat0(" + Reload TRY with harmonised geography and taxonomy from ",basename(Rdata_TidyTRY),".")
   dummy = load(Rdata_TidyTRY)
}else{

   # Load some files which will likely be updated as the code is developed.
   source(file.path(util_path,"TRY_Harmonise_Utils.r"),chdir=TRUE)
   source(file.path(util_path,"FindBestDistr.r"      ),chdir=TRUE)
   source(file.path(util_path,"FilterOutliers.r"     ),chdir=TRUE)
   source(file.path(util_path,"rconstants.r"         ),chdir=TRUE)
   source(file.path(util_path,"unitlist.r"           ),chdir=TRUE)

   # Replace generic vulnerability curve variable with the specific ones used in this workflow:
   cat0("   - Harmonise list of traits and ancillary variables.")
   if ("xylem_pxx" %in% try_trait$Name){
      try_xylem  = try_trait %>% filter(grepl(pattern="xylem_pxx",x=Name))
      xylem_vars = strsplit(x=try_xylem$Supporting,split=";")[[1]]
      xylem_pval = as.integer(gsub(pattern="^xylem_p",replacement="",x=xylem_vars))
      try_xylem  = 
         try_xylem[rep(1,times=length(xylem_pval)),,drop=FALSE] %>%
         mutate( Name = xylem_vars
               , Desc = mapply(FUN=gsub,replacement=xylem_pval,x=Desc,MoreArgs=list(pattern="xx"))
               , Supporting = NA_character_
               )#end mutate
      try_trait = bind_rows(try_trait,try_xylem) %>%
         arrange(Name) %>%
         filter(! (Name %in% "xylem_pxx"))
   }#end if ("xylem_pxx" %in% names(try_trait))

   # Replace generic leaf texture variable with the specific ones used in this workflow:
   if ("leaf_texture" %in% try_trait$Name){
      try_ltext  = try_trait %>% filter(grepl(pattern="leaf_texture",x=Name))
      ltext_vars = strsplit(x=try_ltext$Supporting,split=";")[[1]]
      ltext_prss = ! grepl(pattern="_f_",x=ltext_vars)
      ltext_desc = rep(NA_character_,times=length(ltext_vars))
      ltext_desc[ltext_vars %in% "leaf_f_tear" ] = "Leaf tensile strength"
      ltext_desc[ltext_vars %in% "leaf_f_punct"] = "Leaf puncturability strength"
      ltext_desc[ltext_vars %in% "leaf_t_tear" ] = "Leaf tensile toughness"
      ltext_desc[ltext_vars %in% "leaf_t_punct"] = "Leaf puncturability toughness"
      try_ltext  =
         try_ltext[rep(1,times=length(ltext_vars)),,drop=FALSE] %>%
            mutate( Name       = ltext_vars
                  , Desc       = ltext_desc
                  , Unit       = ifelse( test = ltext_prss
                                       , yes  = ifelse( test = Unit %in% c("nomm")
                                                      , yes  = "nomm2"
                                                      , no   = ifelse( test = Unit %in% "knom" 
                                                                     , yes  = "mnom2"
                                                                     , no   = stop("Invalid units for leaf texture!")
                                                                     )#end ifelse
                                                      )#end ifelse
                                       , no   = Unit
                                       )#end ifelse
                  , Supporting = NA_character_
                  )#end mutate
      try_trait = bind_rows(try_trait,try_ltext) %>%
         arrange(Name) %>%
         filter(! (Name %in% "leaf_texture"))
   }#end if ("xylem_pxx" %in% names(try_trait))

   # Update the list of traits and ancillary data
   if ("Supporting" %in% names(try_trait)){
      try_trait = try_trait %>% filter(is.na(Supporting)) %>% select( ! Supporting)
      try_ancil = try_ancil %>% filter(is.na(Supporting)) %>% select( ! Supporting)
   }#end if ("Supporting" %in% names(try_trait)){


   
   # Standardise count. If not provided, assume it is equivalent to a single measurement.
   cat0("   - Assign single count for data with no information or invalid information.")
   TidyTRY$Count = ifelse( test = is.na(TidyTRY$Count) | TidyTRY$Count %le% 0
                         , yes  = 1
                         , no   = TidyTRY$Count
                         )#end ifelse


   # Run a sanity check and eliminate unrealistic values and outliers.
   cat0("   - Eliminate unrealistic values.")
   WhichTrait    = try_trait$TraitID[try_trait$Type %in% "numeric"]
   CntWhichTrait = length(WhichTrait)
   for (w in sequence(CntWhichTrait)){
      TraitIDNow = WhichTrait[w]
      z          = match(TraitIDNow,try_trait$TraitID)
   
      # Handy aliases
      NameNow       = try_trait$Name      [z]
      DescNow       = try_trait$Desc      [z]
      TransNow      = try_trait$Trans     [z]
      cat0("   - Filter data for ",tolower(DescNow),".")

      # Identify values that work with transformation. 
      if (TransNow %in% c("identity","cbrt")){
         # Identity and cube root: any finite value is reasonable
         GoodData = is.finite(TidyTRY[[NameNow]])
      }else if (TransNow %in% c("sqrt")){
         # Square root: non-negative values only
         GoodData = TidyTRY[[NameNow]] %ge% 0.
      }else if (TransNow %in% c("log")){
         # Logarithm: positive values only
         GoodData = TidyTRY[[NameNow]] %gt% 0.
      }else if (TransNow %in% c("neglog")){
         # Negative logarithm: negative values only
         GoodData = TidyTRY[[NameNow]] %lt% 0.
      }#end if (TransNow %in% c("identity","cbrt"))

      # Temporary fix due to typo
      if (NameNow %in% "leaf_thick") GoodData = GoodData & (TidyTRY[[NameNow]] %gt% 0.)
      
      # Eliminate trouble making values
      TidyTRY[[NameNow]][! GoodData] = NA_real_
   
      # Additionally, we check the global distribution of data to eliminate outliers that
      # are likely bogus
      TidyTRY[[NameNow]] = FilterOutliers( x        = TidyTRY[[NameNow]]
                                         , count    = TidyTRY$Count
                                         , CntMin   = OutlierCntMin
                                         , zFineMin = zFineMin
                                         , zFineMax = zFineMax
                                         , verbose  = TRUE
                                         )#end FilterOutliers
   }#end for (w in sequence(CntWhichTrait)){
   

   # Manually delete photosynthesis rate that looked modelled
   cat0("   - Manually delete suspiciously constant data.")
   MassAmax = try_trait$Name[try_trait$TraitID %in% 40L   ]
   AreaAmax = try_trait$Name[try_trait$TraitID %in% 53L   ]
   if (length(MassAmax) > 0L){
      IsOdd    = ( TidyTRY$Author %in% "Serge Sheremetev" ) & ( TidyTRY[[MassAmax]] %eq% 3.)
      TidyTRY[[MassAmax]][IsOdd] = NA_real_
      if (length(AreaAmax) > 0L) TidyTRY[[AreaAmax]][IsOdd] = NA_real_
   }#end if (length(MassAmax) > 0L)

      
   # Harmonise habitats
   cat0("   - Harmonise biome/habitat information.")
   if (use_realm %in% "NeoTropical"){
      # Build a subset of the tibble for testing tree likelihood.
      Biome     = try_ancil$Name[try_ancil$DataID %in%  193L]
      Habitat   = try_ancil$Name[try_ancil$DataID %in% 1863L]
      EmptyChar = rep(NA_character_,times=nrow(TidyTRY))

      # Create a subset of the data set for finding the tree score.
      SubsetTRY   = tibble( biome          = if(length(Biome    ) == 0L){EmptyChar}else{TidyTRY[[Biome  ]]}
                          , habitat        = if(length(Habitat  ) == 0L){EmptyChar}else{TidyTRY[[Habitat]]}
                          )#end tibble

      # Harmonise biome classes
      SubsetTRY        = TRY_Harmonise_NeoTropical_Biome(SubsetTRY)
      TidyTRY[[Biome]] = SubsetTRY[[Biome]]
   }#end if (fitrealm %in% "NeoTropical")
   

   # Load additional info on categorical variables
   if (! is.na(addinfo_categ)){
      cat0("   - Load additional information on categorical traits.")

      # Identify the species that actually occur in the current data set.
      CatExtra = read_csv(file=addinfo_categ,show_col_types = FALSE)
      keep     = CatExtra$AcceptedName %in% TidyTRY$ScientificName

      #Map data to the table
      idx      = match(TidyTRY$ScientificName,CatExtra$AcceptedClass)
      sel      = ! is.na(idx)

      # List all the traits that might be updated.
      ColExtra = names(CatExtra)
      ColTrait = which(grepl(pattern="^TraitID_",x=ColExtra))

      # List all the traits that might be updated.
      for (ic in ColTrait){
         # Select trait
         ExtraNow   = ColExtra[ic]
         TraitIDNow = as.integer(gsub(pattern="^TraitID_",replacement="",x=ExtraNow))
         it         = match(TraitIDNow,try_trait$TraitID)
         TraitNow   = try_trait$Name[it]

         # Update the trait for all species
         TidyTRY[[TraitNow]][sel] = CatExtra[[ExtraNow]][idx[sel]]
      }#end for (i in seq_along(ColTrait))
   }#end if (! is.na(addinfo_categ))


 
   # Harmonise area-based and mass-based photosynthesis traits
   PhotoID = c(40L,41L,53L,54L,185L,186L,269L,270L)
   if (any(try_trait$TraitID %in% PhotoID)){
      cat0("   - Find mass- and area-based photosynthesis traits.")

      # Build a subset of the tibble for testing tree likelihood.
      SLA         = try_trait$Name[try_trait$TraitID %in% 3117L]
      A_Amax      = try_trait$Name[try_trait$TraitID %in%   53L]
      A_Jmax      = try_trait$Name[try_trait$TraitID %in%  269L]
      A_Rdmax     = try_trait$Name[try_trait$TraitID %in%   54L]
      A_Vcmax     = try_trait$Name[try_trait$TraitID %in%  186L]
      M_Amax      = try_trait$Name[try_trait$TraitID %in%   40L]
      M_Jmax      = try_trait$Name[try_trait$TraitID %in%  270L]
      M_Rdmax     = try_trait$Name[try_trait$TraitID %in%   41L]
      M_Vcmax     = try_trait$Name[try_trait$TraitID %in%  185L]
      EmptyChar   = rep(NA_character_,times=nrow(TidyTRY))
      EmptyReal   = rep(NA_real_     ,times=nrow(TidyTRY))

      # Create a subset of the data set for finding the tree score.
      SubsetTRY   = tibble( ScientificName = TidyTRY$ScientificName
                          , SLA            = if(length(SLA    ) == 0L){EmptyReal}else{TidyTRY[[SLA    ]]}
                          , a_amax         = if(length(A_Amax ) == 0L){EmptyReal}else{TidyTRY[[A_Amax ]]}
                          , a_jmax         = if(length(A_Jmax ) == 0L){EmptyReal}else{TidyTRY[[A_Jmax ]]}
                          , a_rdmax        = if(length(A_Rdmax) == 0L){EmptyReal}else{TidyTRY[[A_Rdmax]]}
                          , a_vcmax        = if(length(A_Vcmax) == 0L){EmptyReal}else{TidyTRY[[A_Vcmax]]}
                          , m_amax         = if(length(M_Amax ) == 0L){EmptyReal}else{TidyTRY[[M_Amax ]]}
                          , m_jmax         = if(length(M_Jmax ) == 0L){EmptyReal}else{TidyTRY[[M_Jmax ]]}
                          , m_rdmax        = if(length(M_Rdmax) == 0L){EmptyReal}else{TidyTRY[[M_Rdmax]]}
                          , m_vcmax        = if(length(M_Vcmax) == 0L){EmptyReal}else{TidyTRY[[M_Vcmax]]}
                          )#end tibble
      # Create a subset of the data set for finding the tree score.
      SubsetTRY   = TRY_Harmonise_Photosynthesis(x=SubsetTRY,am_fac=photo_a2m_factor)

      # Copy back harmonised photosynthesis data
      CopyFine = TidyTRY$ValueKind %in% c("Single","Unknown")
      if(length(A_Amax ) != 0L) TidyTRY[[A_Amax ]][CopyFine] = SubsetTRY$a_amax [CopyFine]
      if(length(A_Jmax ) != 0L) TidyTRY[[A_Jmax ]][CopyFine] = SubsetTRY$a_jmax [CopyFine]
      if(length(A_Rdmax) != 0L) TidyTRY[[A_Rdmax]][CopyFine] = SubsetTRY$a_rdmax[CopyFine]
      if(length(A_Vcmax) != 0L) TidyTRY[[A_Vcmax]][CopyFine] = SubsetTRY$a_vcmax[CopyFine]
      if(length(M_Amax ) != 0L) TidyTRY[[M_Amax ]][CopyFine] = SubsetTRY$m_amax [CopyFine]
      if(length(M_Jmax ) != 0L) TidyTRY[[M_Jmax ]][CopyFine] = SubsetTRY$m_jmax [CopyFine]
      if(length(M_Rdmax) != 0L) TidyTRY[[M_Rdmax]][CopyFine] = SubsetTRY$m_rdmax[CopyFine]
      if(length(M_Vcmax) != 0L) TidyTRY[[M_Vcmax]][CopyFine] = SubsetTRY$m_vcmax[CopyFine]
   }#end if (any(try_trait$ID %in% PhotoID))



   # Harmonise leaf density and leaf thickness.
   LeafArchID = c(3117L,46L,48L)
   if (any(try_trait$TraitID %in% LeafArchID)){
      cat0("   - Fill in leaf density and leaf thickness.")
      # Build a subset of the tibble for testing tree likelihood.
      SLA         = try_trait$Name[try_trait$TraitID %in% 3117L]
      LeafDens    = try_trait$Name[try_trait$TraitID %in%   48L]
      LeafThick   = try_trait$Name[try_trait$TraitID %in%   46L]
      EmptyChar   = rep(NA_character_,times=nrow(TidyTRY))
      EmptyReal   = rep(NA_real_     ,times=nrow(TidyTRY))

      # Create a subset of the data set for finding the tree score.
      SubsetTRY   = tibble( ScientificName = TidyTRY$ScientificName
                          , SLA            = if(length(SLA      ) == 0L){EmptyReal}else{TidyTRY[[SLA      ]]}
                          , leaf_dens      = if(length(LeafDens ) == 0L){EmptyReal}else{TidyTRY[[LeafDens ]]}
                          , leaf_thick     = if(length(LeafThick) == 0L){EmptyReal}else{TidyTRY[[LeafThick]]}
                          )#end tibble

      # Create a subset of the data set for finding the tree score.
      SubsetTRY   = TRY_Harmonise_LeafArchitecture(x=SubsetTRY,td_fac=leaf_thick2dens_factor)

      # Copy back harmonised photosynthesis data
      CopyFine = TidyTRY$ValueKind %in% c("Single","Unknown")
      if(length(LeafDens ) != 0L) TidyTRY[[LeafDens ]][CopyFine] = SubsetTRY$leaf_dens [CopyFine]
      if(length(LeafThick) != 0L) TidyTRY[[LeafThick]][CopyFine] = SubsetTRY$leaf_thick[CopyFine]
   }#end if (any(try_trait$ID %in% LeafArchID))



   # Harmonise leaf biomass and leaf area.
   LeafBioAreaID = c(3117L,129L,410L)
   if (any(try_trait$TraitID %in% LeafBioAreaID)){
      cat0("   - Fill in leaf area and leaf oven-dry mass.")
      # Build a subset of the tibble for testing tree likelihood.
      SLA         = try_trait$Name[try_trait$TraitID %in% 3117L]
      LeafMass    = try_trait$Name[try_trait$TraitID %in%  129L]
      LeafArea    = try_trait$Name[try_trait$TraitID %in%  410L]
      EmptyChar   = rep(NA_character_,times=nrow(TidyTRY))
      EmptyReal   = rep(NA_real_     ,times=nrow(TidyTRY))

      # Create a subset of the data set for finding the tree score.
      SubsetTRY   = tibble( ScientificName = TidyTRY$ScientificName
                          , SLA            = if(length(SLA     ) == 0L){EmptyReal}else{TidyTRY[[SLA     ]]}
                          , bleaf          = if(length(LeafMass) == 0L){EmptyReal}else{TidyTRY[[LeafMass]]}
                          , leaf_area      = if(length(LeafArea) == 0L){EmptyReal}else{TidyTRY[[LeafArea]]}
                          )#end tibble

      # Create a subset of the data set for finding the tree score.
      SubsetTRY   = TRY_Harmonise_LeafBioArea(x=SubsetTRY,am_fac=leaf_area2mass_factor)

      # Copy back harmonised photosynthesis data
      CopyFine = TidyTRY$ValueKind %in% c("Single","Unknown")
      if(length(LeafMass) != 0L) TidyTRY[[LeafMass]][CopyFine] = SubsetTRY$bleaf    [CopyFine]
      if(length(LeafArea) != 0L) TidyTRY[[LeafArea]][CopyFine] = SubsetTRY$leaf_area[CopyFine]
   }#end if (any(try_trait$ID %in% LeafBioAreaID))



   # Harmonise crown diameter and crown area
   CrownAreaID = c(20L)
   CrownDiamID = c(324L)
   if (any(try_trait$TraitID %in% CrownAreaID) && any(try_trait$TraitID %in% CrownDiamID)){
      cat0("   - Fill in crown size.")
      # Build a subset of the tibble for filling information.
      CrownArea  = try_trait$Name[(try_trait$TraitID %in%   20L)]
      CrownDiam  = try_trait$Name[(try_trait$TraitID %in%  324L)]
      EmptyChar  = rep(NA_character_,times=nrow(TidyTRY))
      EmptyReal  = rep(NA_real_     ,times=nrow(TidyTRY))

      # Create a subset of the data set for finding the tree score.
      SubsetTRY   = tibble( ScientificName = TidyTRY$ScientificName
                          , Author         = TidyTRY$Author
                          , crown_area     = if(length(CrownArea) == 0L){EmptyReal}else{TidyTRY[[CrownArea]]}
                          , crown_diam     = if(length(CrownDiam) == 0L){EmptyReal}else{TidyTRY[[CrownDiam]]}
                          )#end tibble

      # Create a subset of the data set for finding the tree score.
      SubsetTRY   = TRY_Harmonise_CrownSize(x=SubsetTRY,cd2ca_fac=crown_diam2area_factor)

      # Copy back harmonised photosynthesis data
      CopyFine = TidyTRY$ValueKind %in% c("Single","Unknown")
      if(length(CrownArea) != 0L) TidyTRY[[CrownArea]][CopyFine] = SubsetTRY$crown_area[CopyFine]
      if(length(CrownDiam) != 0L) TidyTRY[[CrownDiam]][CopyFine] = SubsetTRY$crown_diam[CopyFine]
   }#end if (any(try_trait$TraitID %in% CrownAreaID) && any(try_trait$TraitID %in% CrownDiamID))




   # Harmonise area-based and mass-based concentration of leaf components.
   LeafAMConcID = c(13L,14L,15L,50L,51L,164L,413L,570L,809L,491L)
   if (any(try_trait$TraitID %in% LeafAMConcID)){
      cat0("   - Fill in leaf area and leaf oven-dry mass.")
      # Build a subset of the tibble for testing tree likelihood.
      SLA         = try_trait$Name[try_trait$TraitID %in% 3117L]
      LeafCarbonM = try_trait$Name[try_trait$TraitID %in%   13L]
      LeafCarbonA = try_trait$Name[try_trait$TraitID %in%  510L]
      LeafNitroM  = try_trait$Name[try_trait$TraitID %in%   14L]
      LeafNitroA  = try_trait$Name[try_trait$TraitID %in%   50L]
      LeafPhosphM = try_trait$Name[try_trait$TraitID %in%   15L]
      LeafPhosphA = try_trait$Name[try_trait$TraitID %in%   51L]
      LeafChloroM = try_trait$Name[try_trait$TraitID %in%  164L]
      LeafChloroA = try_trait$Name[try_trait$TraitID %in%  413L]
      LeafCarotM  = try_trait$Name[try_trait$TraitID %in%  809L]
      LeafCarotA  = try_trait$Name[try_trait$TraitID %in%  491L]
      EmptyChar   = rep(NA_character_,times=nrow(TidyTRY))
      EmptyReal   = rep(NA_real_     ,times=nrow(TidyTRY))

      # Create a subset of the data set for finding the tree score.
      SubsetTRY   = tibble( ScientificName = TidyTRY$ScientificName
                          , SLA            = if(length(SLA        ) == 0L){EmptyReal}else{TidyTRY[[SLA        ]]}
                          , leaf_m_carbon  = if(length(LeafCarbonM) == 0L){EmptyReal}else{TidyTRY[[LeafCarbonM]]}
                          , leaf_a_carbon  = if(length(LeafCarbonA) == 0L){EmptyReal}else{TidyTRY[[LeafCarbonA]]}
                          , leaf_m_nitro   = if(length(LeafNitroM ) == 0L){EmptyReal}else{TidyTRY[[LeafNitroM ]]}
                          , leaf_a_nitro   = if(length(LeafNitroA ) == 0L){EmptyReal}else{TidyTRY[[LeafNitroA ]]}
                          , leaf_m_phosph  = if(length(LeafPhosphM) == 0L){EmptyReal}else{TidyTRY[[LeafPhosphM]]}
                          , leaf_a_phosph  = if(length(LeafPhosphA) == 0L){EmptyReal}else{TidyTRY[[LeafPhosphA]]}
                          , leaf_m_chloro  = if(length(LeafChloroM) == 0L){EmptyReal}else{TidyTRY[[LeafChloroM]]}
                          , leaf_a_chloro  = if(length(LeafChloroA) == 0L){EmptyReal}else{TidyTRY[[LeafChloroA]]}
                          , leaf_m_carot   = if(length(LeafCarotM ) == 0L){EmptyReal}else{TidyTRY[[LeafCarotM ]]}
                          , leaf_a_carot   = if(length(LeafCarotA ) == 0L){EmptyReal}else{TidyTRY[[LeafCarotA ]]}
                          )#end tibble

      # Create a subset of the data set for finding the tree score.
      SubsetTRY   = TRY_Harmonise_AreaMassConc(x=SubsetTRY,a2m_fac=leaf_ax2mx_factor)

      # Copy back harmonised photosynthesis data
      CopyFine = TidyTRY$ValueKind %in% c("Single","Unknown")
      if(length(LeafCarbonM) != 0L) TidyTRY[[LeafCarbonM]][CopyFine] = SubsetTRY$leaf_m_carbon[CopyFine]
      if(length(LeafCarbonA) != 0L) TidyTRY[[LeafCarbonA]][CopyFine] = SubsetTRY$leaf_a_carbon[CopyFine]
      if(length(LeafNitroM ) != 0L) TidyTRY[[LeafNitroM ]][CopyFine] = SubsetTRY$leaf_m_nitro [CopyFine]
      if(length(LeafNitroA ) != 0L) TidyTRY[[LeafNitroA ]][CopyFine] = SubsetTRY$leaf_a_nitro [CopyFine]
      if(length(LeafPhosphM) != 0L) TidyTRY[[LeafPhosphM]][CopyFine] = SubsetTRY$leaf_m_phosph[CopyFine]
      if(length(LeafPhosphA) != 0L) TidyTRY[[LeafPhosphA]][CopyFine] = SubsetTRY$leaf_a_phosph[CopyFine]
      if(length(LeafChloroM) != 0L) TidyTRY[[LeafChloroM]][CopyFine] = SubsetTRY$leaf_m_chloro[CopyFine]
      if(length(LeafChloroA) != 0L) TidyTRY[[LeafChloroA]][CopyFine] = SubsetTRY$leaf_a_chloro[CopyFine]
      if(length(LeafCarotM ) != 0L) TidyTRY[[LeafCarotM ]][CopyFine] = SubsetTRY$leaf_m_carot [CopyFine]
      if(length(LeafCarotA ) != 0L) TidyTRY[[LeafCarotA ]][CopyFine] = SubsetTRY$leaf_a_carot [CopyFine]
   }#end if (any(try_trait$ID %in% LeafBioAreaID))

   

   # Harmonise leaf carbon, nitrogen and phosphorus ratios
   LeafStoichID = c(13L,14L,15L,146L,151L,56L)
   if (any(try_trait$TraitID %in% LeafStoichID)){
      cat0("   - Fill in leaf stoichiometry.")
      # Build a subset of the tibble for testing tree likelihood.
      LeafC     = try_trait$Name[try_trait$TraitID %in%   13L]
      LeafN     = try_trait$Name[try_trait$TraitID %in%   14L]
      LeafP     = try_trait$Name[try_trait$TraitID %in%   15L]
      LeafC2N   = try_trait$Name[try_trait$TraitID %in%  146L]
      LeafC2P   = try_trait$Name[try_trait$TraitID %in%  151L]
      LeafN2P   = try_trait$Name[try_trait$TraitID %in%   56L]
      EmptyChar = rep(NA_character_,times=nrow(TidyTRY))
      EmptyReal = rep(NA_real_     ,times=nrow(TidyTRY))

      # Create a subset of the data set for finding the tree score.
      SubsetTRY   = tibble( ScientificName = TidyTRY$ScientificName
                          , Author         = TidyTRY$Author
                          , leaf_c         = if(length(LeafC  ) == 0L){EmptyReal}else{TidyTRY[[LeafC    ]]}
                          , leaf_n         = if(length(LeafN  ) == 0L){EmptyReal}else{TidyTRY[[LeafN    ]]}
                          , leaf_p         = if(length(LeafP  ) == 0L){EmptyReal}else{TidyTRY[[LeafP    ]]}
                          , leaf_c2n       = if(length(LeafC2N) == 0L){EmptyReal}else{TidyTRY[[LeafC2N  ]]}
                          , leaf_c2p       = if(length(LeafC2P) == 0L){EmptyReal}else{TidyTRY[[LeafC2P  ]]}
                          , leaf_n2p       = if(length(LeafN2P) == 0L){EmptyReal}else{TidyTRY[[LeafN2P  ]]}
                          )#end tibble

      # Create a subset of the data set for finding the tree score.
      SubsetTRY   = TRY_Harmonise_LeafStoichiometry(x=SubsetTRY,cn_fac=leaf_c2n_factor,cp_fac=leaf_c2p_factor)

      # Copy back harmonised photosynthesis data
      CopyFine = TidyTRY$ValueKind %in% c("Single","Unknown")
      if(length(LeafC  ) != 0L) TidyTRY[[LeafC  ]][CopyFine] = SubsetTRY$leaf_c  [CopyFine]
      if(length(LeafN  ) != 0L) TidyTRY[[LeafN  ]][CopyFine] = SubsetTRY$leaf_n  [CopyFine]
      if(length(LeafP  ) != 0L) TidyTRY[[LeafP  ]][CopyFine] = SubsetTRY$leaf_p  [CopyFine]
      if(length(LeafC2N) != 0L) TidyTRY[[LeafC2N]][CopyFine] = SubsetTRY$leaf_c2n[CopyFine]
      if(length(LeafC2P) != 0L) TidyTRY[[LeafC2P]][CopyFine] = SubsetTRY$leaf_c2p[CopyFine]
      if(length(LeafN2P) != 0L) TidyTRY[[LeafN2P]][CopyFine] = SubsetTRY$leaf_n2p[CopyFine]
      
   }#end if (any(try_trait$ID %in% LeafArchID))


   # Harmonise leaf texture and thickness
   LeafTextureID = c(2L)
   LeafThickID   = c(46L)
   if (any(try_trait$TraitID %in% LeafTextureID) && any(try_trait$TraitID %in% LeafTextureID)){
      cat0("   - Fill in leaf texture properties.")
      # Build a subset of the tibble for filling information.
      LeafFTear  = try_trait$Name[(try_trait$TraitID %in%   2L) & (try_trait$Name %in% "leaf_f_tear" )]
      LeafTTear  = try_trait$Name[(try_trait$TraitID %in%   2L) & (try_trait$Name %in% "leaf_t_tear" )]
      LeafFPunct = try_trait$Name[(try_trait$TraitID %in%   2L) & (try_trait$Name %in% "leaf_f_punct")]
      LeafTPunct = try_trait$Name[(try_trait$TraitID %in%   2L) & (try_trait$Name %in% "leaf_t_punct")]
      LeafThick  = try_trait$Name[try_trait$TraitID %in%  46L]
      EmptyChar  = rep(NA_character_,times=nrow(TidyTRY))
      EmptyReal  = rep(NA_real_     ,times=nrow(TidyTRY))

      # Create a subset of the data set for finding the tree score.
      SubsetTRY   = tibble( ScientificName = TidyTRY$ScientificName
                          , Author         = TidyTRY$Author
                          , leaf_f_tear    = if(length(LeafFTear ) == 0L){EmptyReal}else{TidyTRY[[LeafFTear ]]}
                          , leaf_t_tear    = if(length(LeafTTear ) == 0L){EmptyReal}else{TidyTRY[[LeafTTear ]]}
                          , leaf_f_punct   = if(length(LeafFPunct) == 0L){EmptyReal}else{TidyTRY[[LeafFPunct]]}
                          , leaf_t_punct   = if(length(LeafTPunct) == 0L){EmptyReal}else{TidyTRY[[LeafTPunct]]}
                          , leaf_thick     = if(length(LeafThick ) == 0L){EmptyReal}else{TidyTRY[[LeafThick ]]}
                          )#end tibble

      # Create a subset of the data set for finding the tree score.
      SubsetTRY   = TRY_Harmonise_LeafTexture(x=SubsetTRY,thtx_fac=leaf_thick2text_factor)

      # Copy back harmonised photosynthesis data
      CopyFine = TidyTRY$ValueKind %in% c("Single","Unknown")
      if(length(LeafFTear ) != 0L) TidyTRY[[LeafFTear ]][CopyFine] = SubsetTRY$leaf_f_tear [CopyFine]
      if(length(LeafTTear ) != 0L) TidyTRY[[LeafTTear ]][CopyFine] = SubsetTRY$leaf_t_tear [CopyFine]
      if(length(LeafFPunct) != 0L) TidyTRY[[LeafFPunct]][CopyFine] = SubsetTRY$leaf_f_punct[CopyFine]
      if(length(LeafTPunct) != 0L) TidyTRY[[LeafTPunct]][CopyFine] = SubsetTRY$leaf_t_punct[CopyFine]
      if(length(LeafThick ) != 0L) TidyTRY[[LeafThick ]][CopyFine] = SubsetTRY$leaf_thick  [CopyFine]

   }#end if (any(try_trait$ID %in% LeafArchID))
   
   
   # Exclude data from life forms that should not be analysed
   cat0("   - Remove data from life forms that are not part of this analysis.")
   GrowthForm = try_trait$Name[try_trait$TraitID %in% 42L]
   if (use_lifeclass %in% "FlowerTrees"){
      KeepTRY = ( ( TidyTRY$Class %in% c("Liliopsida","Magnoliopsida") )
                & ( TidyTRY[[GrowthForm]] %in% "Tree" )
                )#end KeepTRY
   }else if (use_lifeclass %in% "Shrubs"){
      KeepTRY = TidyTRY[[GrowthForm]] %in% "Shrub"
   }else if (use_lifeclass %in% "Grasses"){
      KeepTRY = TidyTRY[[GrowthForm]] %in% "Grass-Herb"
   }else if (use_lifeclass %in% "FlowerPlants"){
      KeepTRY = TidyTRY$Class %in% c("Liliopsida","Magnoliopsida")
   }else if (use_lifeclass %in% "Pinopsida"){
      KeepTRY = TidyTRY$Class %in% c("Pinopsida")
   }else if (use_lifeclass %in% "SeedPlants"){
      KeepTRY = TidyTRY$Class %in% c("Cycadopsida","Ginkgoopsida","Gnetopsida","Liliopsida","Magnoliopsida","Pinopsida")
   }else if (use_lifeclass %in% "Plantae"){
      KeepTRY = rep(TRUE,nrow(TidyTRY))
   }#end if
   TidyTRY = TidyTRY[KeepTRY,,drop=FALSE]

   

   # Remove columns that contain no information.
   cat0("   - Remove columns with no information.")
   KeepTRY  = unlist(TidyTRY %>% summarise_all( ~ any(! is.na(.x))))
   EraseTRY = names(KeepTRY)[! KeepTRY]
   KeepTRY  = names(KeepTRY)[KeepTRY]
   TidyTRY  = TidyTRY %>% select(all_of(KeepTRY))

   # Identify rows with trait or ancillary data.
   cat0("   - Remove rows with no information.")
   ColNames    = names(TidyTRY)
   IsData      = which(ColNames %in% c(try_trait$Name,try_ancil$Name))
   WhichData   = ColNames[IsData]
   CntData     = length(IsData)
   AnyData     = rep(FALSE,times=nrow(TidyTRY))
   for (w in sequence(CntData)){
      DataNow = ColNames[w]
      AnyData = AnyData | (! is.na(TidyTRY[[DataNow]]))
   }#end for (w in sequence(CntData))

   # Remove rows with no data.
   TidyTRY = TidyTRY[AnyData,,drop=FALSE]
 
   
   # Exclude traits and ancillary variables that no longer have data
   try_trait = try_trait %>% filter(Name %in% names(TidyTRY))
   try_ancil = try_ancil %>% filter(Name %in% names(TidyTRY))

      
   # Save look-up tables
   cat0("   - Save tidy TRY data base to ",basename(Rdata_TidyTRY))
   dummy = save( list              = c( "TidyTRY","load_ancil", "try_trait","try_ancil")
               , file              = Rdata_TidyTRY
               , compress          = "xz"
               , compression_level = 9
               )#end save
}#end if (file.exists(Rdata_TidyTRY))
```

<|MERGE_RESOLUTION|>--- conflicted
+++ resolved
@@ -313,7 +313,7 @@
 use_lifeclass  = c("FlowerTrees","Shrubs","Grasses","FlowerPlants","Pinopsida","SeedPlants","Plantae")[4L]
 
 # Realm to use for SMA and allometry analyses.
-use_realm  = c("NeoTropical","PanTropical","AfricaTropical", "AsiaTropical")[3]
+use_realm  = c("NeoTropical","PanTropical","AfricaTropical", "AsiaTropical")[1L]
 ```
 
 The following block defines variables useful for harmonising traits:
@@ -1598,17 +1598,10 @@
 Now we run additional trait harmonisation. Specifically, we standardise scientific names (always use the accepted name), make sure countries/continents are consistent with coordinates, and fix taxonomy to the best extent possible.
 ```{r, label='harmonise-geolocation',results='hide',message=FALSE}
 
-<<<<<<< HEAD
 if (file.exists(Rdata_GeolocationTRY)){
-  # Load data.
-  cat0(" + Reload TRY with harmonised geolocation from ",basename(Rdata_GeolocationTRY),".")
-  dummy = load(Rdata_GeolocationTRY)
-=======
-if (FALSE & file.exists(Rdata_GeolocationTRY)){
    # Load data.
    cat0(" + Reload TRY with harmonised geolocation from ",basename(Rdata_GeolocationTRY),".")
    dummy = load(Rdata_GeolocationTRY)
->>>>>>> 3887a383
 }else{
    cat0(" + Harmonise geographic and taxonomic information.")
 
@@ -1627,9 +1620,7 @@
       TidyTRY[[Lat]] = ifelse(test=TidyTRY[[Lat]] %wr% c( -90., 90.),yes=TidyTRY[[Lat]],no=NA_real_)
       # Make sure longitude is defined between -180 and +180 (not 0-360)
       TidyTRY[[Lon]] = ((TidyTRY[[Lon]]+180.) %% 360.) - 180.
-   
-      
-      }#end if (IsGeoCoord)
+   }#end if (IsGeoCoord)
    
    # Harmonise countries and continents.
    IsLocation = all(c(1412L,1413L) %in% try_ancil$DataID)
@@ -1665,106 +1656,101 @@
 
 ```{r, label='harmonise-geodata',results='hide',message=FALSE}
 if (file.exists(Rdata_GeodataTRY)){
-  # Load data.
-  cat0(" + Reload TRY with harmonised geographic data from ",basename(Rdata_GeodataTRY),".")
-  dummy = load(Rdata_GeodataTRY)
+   # Load data.
+   cat0(" + Reload TRY with harmonised geographic data from ",basename(Rdata_GeodataTRY),".")
+   dummy = load(Rdata_GeodataTRY)
 }else{
-  cat0(" + Harmonise geographic information.")
+   cat0(" + Harmonise geographic information.")
+  
+   # Harmonise climate by using an external Koppen-Geiger map for observations with geolocation.
+   IsClimate = any(try_trait$TraitID %in% 825L)
+   IsGeoCoord = all(c(59L,60L) %in% try_ancil$DataID)
+   if (IsGeoCoord & IsClimate){
+      cat0("   - Harmonise climate information.")
+    
+      # Select climate variable.
+      Climate = try_trait$Name[try_trait$TraitID %in% 825L]
+      Lon     = try_ancil$Name[try_ancil$DataID  %in% 60L ]
+      Lat     = try_ancil$Name[try_ancil$DataID  %in% 59L ]
+    
+      # Read the climate data base
+      KoppenID  = terra::rast(koppen_raster) # KoppenID  = raster::raster(koppen_raster)
+      KoppenFun = function(x,koppen_class) ifelse(x %in% koppen_class,x,NA_integer_)
+      KoppenID  = terra::app(KoppenID,function(x){KoppenFun(x,koppen_class=koppen_class)}) # KoppenID  = calc(KoppenID,function(x){KoppenFun(x,koppen_class=koppen_class)})
+      KoppenID = as.factor(KoppenID)
+    
+      # Find observations with geolocation
+      GeoIndex = is.finite(TidyTRY[[Lon]]) & is.finite(TidyTRY[[Lat]])
+      TRYPoints = vect(x=TidyTRY[GeoIndex, c(Lon, Lat)],crs="EPSG:4326")
+      TRYPoints = project(TRYPoints, crs(KoppenID))
+  
+      # Extract data from raster
+      KoppenTRY  = terra::extract(KoppenID,TRYPoints, cells=FALSE, xy=FALSE, ID=FALSE)
+      KoppenTRY = as.integer(KoppenTRY$lyr.1)
+      KoppenTRY = ifelse( test = KoppenTRY %in% koppen_class
+                        , yes  = names(koppen_class)[KoppenTRY]
+                        , no   = NA_character_
+                        )#end ifelse
+
+      # Update climate classification
+      TidyTRY[[Climate]][GeoIndex] = KoppenTRY
+   }#end if (any(try_trait$TraitID %in% 825L))
   
   
-  # Harmonise climate by using an external Koppen-Geiger map for observations with geolocation.
-  IsClimate = any(try_trait$TraitID %in% 825L)
-  IsGeoCoord = all(c(59L,60L) %in% try_ancil$DataID)
-  if (IsGeoCoord & IsClimate){
-    cat0("   - Harmonise climate information.")
+   # Harmonise additional data by using external maps for observations with geolocation.
+   for (o in sequence(nrow(owrite_data))){
+      VarIDNow   = owrite_data$VarID  [o]
+      TraitNow   = owrite_data$Trait  [o]
+      GeoTIFFNow = owrite_data$GeoTIFF[o]
+      Add0Now    = owrite_data$Add0   [o]
+      MultNow    = owrite_data$Mult   [o]
     
-    # Select climate variable.
-    Climate = try_trait$Name[try_trait$TraitID %in% 825L]
-    Lon     = try_ancil$Name[try_ancil$DataID  %in% 60L ]
-    Lat     = try_ancil$Name[try_ancil$DataID  %in% 59L ]
+      # Look for the variable and whether or not it is loaded.
+      if (TraitNow){
+         IsVar = any(try_trait$TraitID %in% VarIDNow)
+      }else{
+         IsVar = any(try_ancil$DataID  %in% VarIDNow)
+      }#end if (TraitNow)
     
-    # Read the climate data base
-    KoppenID  = terra::rast(koppen_raster) # KoppenID  = raster::raster(koppen_raster)
-    KoppenFun = function(x,koppen_class) ifelse(x %in% koppen_class,x,NA_integer_)
-    KoppenID  = terra::app(KoppenID,function(x){KoppenFun(x,koppen_class=koppen_class)}) # KoppenID  = calc(KoppenID,function(x){KoppenFun(x,koppen_class=koppen_class)})
-    KoppenID = as.factor(KoppenID)
-    
-    # Find observations with geolocation
-    GeoIndex = is.finite(TidyTRY[[Lon]]) & is.finite(TidyTRY[[Lat]])
-    TRYPoints = vect(TidyTRY[GeoIndex, c(Lon, Lat)])
+      # Replace data if both the geographic coordinates and the variable are loaded.
+      if (IsGeoCoord & IsVar){
+         if (TraitNow){
+            VarName = try_trait$Name[try_trait$TraitID %in% VarIDNow]
+            VarDesc = try_trait$Desc[try_trait$TraitID %in% VarIDNow]
+         }else{
+            VarName = try_ancil$Name[try_ancil$DataID  %in% VarIDNow]
+            VarDesc = try_ancil$Desc[try_ancil$DataID  %in% VarIDNow]
+         }#end if (TraitNow)
+         Lon     = try_ancil$Name[try_ancil$DataID %in% 60L ]
+         Lat     = try_ancil$Name[try_ancil$DataID %in% 59L ]
+         cat0("   - Harmonise ",VarDesc,".")
       
-    crs(TRYPoints) = "EPSG:4326"
-    TRYPoints = project(TRYPoints, crs(KoppenID))
+         # Read the variable data base
+         VarRaster = terra::rast(GeoTIFFNow)
+         VarFun    = function(x,add0,mult) add0 + mult * x
+         VarValue  = terra::app(VarRaster,function(x){VarFun(x,add0=Add0Now,mult=MultNow)})
+      
+         # Find observations with geolocation
+         GeoIndex  = is.finite(TidyTRY[[Lon]]) & is.finite(TidyTRY[[Lat]])
+         TRYPoints = vect(x=TidyTRY[GeoIndex, c(Lon, Lat)],crs="EPSG:4326")
+         TRYPoints = project(TRYPoints, crs(KoppenID))
+      
+         # Extract data from raster
+         VarTRY = terra::extract(VarValue, TRYPoints, cells=FALSE, xy=FALSE, ID=FALSE)
+         VarTRY = VarTRY$lyr.1
+      
+         # Update data
+         TidyTRY[[VarName]][GeoIndex] = VarTRY
+      }#end if (IsGeoCoord & IsVar)
+   }#end for (o in sequence(nrow(overwrite_data))){
   
-    # Extract data from raster
-    KoppenTRY  = terra::extract(KoppenID,TRYPoints, cells=FALSE, xy=FALSE, ID=FALSE)
-    KoppenTRY = as.integer(KoppenTRY$lyr.1)
-    KoppenTRY = ifelse( test = KoppenTRY %in% koppen_class
-                         , yes  = names(koppen_class)[KoppenTRY]
-                         , no   = NA_character_
-    )#end ifelse
-    
-    # Update climate classification
-    TidyTRY[[Climate]][GeoIndex] = KoppenTRY
-  }#end if (any(try_trait$TraitID %in% 825L))
-  
-  
-  # Harmonise additional data by using external maps for observations with geolocation.
-  for (o in sequence(nrow(owrite_data))){
-    VarIDNow   = owrite_data$VarID  [o]
-    TraitNow   = owrite_data$Trait  [o]
-    GeoTIFFNow = owrite_data$GeoTIFF[o]
-    Add0Now    = owrite_data$Add0   [o]
-    MultNow    = owrite_data$Mult   [o]
-    
-    # Look for the variable and whether or not it is loaded.
-    if (TraitNow){
-      IsVar = any(try_trait$TraitID %in% VarIDNow)
-    }else{
-      IsVar = any(try_ancil$DataID  %in% VarIDNow)
-    }#end if (TraitNow)
-    
-    # Replace data if both the geographic coordinates and the variable are loaded.
-    if (IsGeoCoord & IsVar){
-      if (TraitNow){
-        VarName = try_trait$Name[try_trait$TraitID %in% VarIDNow]
-        VarDesc = try_trait$Desc[try_trait$TraitID %in% VarIDNow]
-      }else{
-        VarName = try_ancil$Name[try_ancil$DataID  %in% VarIDNow]
-        VarDesc = try_ancil$Desc[try_ancil$DataID  %in% VarIDNow]
-      }#end if (TraitNow)
-      Lon     = try_ancil$Name[try_ancil$DataID %in% 60L ]
-      Lat     = try_ancil$Name[try_ancil$DataID %in% 59L ]
-      cat0("   - Harmonise ",VarDesc,".")
-      
-      # Read the variable data base
-      VarRaster = terra::rast(GeoTIFFNow)
-      VarFun    = function(x,add0,mult) add0 + mult * x
-      VarValue  = terra::app(VarRaster,function(x){VarFun(x,add0=Add0Now,mult=MultNow)})
-      
-     # Find observations with geolocation
-      GeoIndex = is.finite(TidyTRY[[Lon]]) & is.finite(TidyTRY[[Lat]])
-      TRYPoints = vect(TidyTRY[GeoIndex, c(Lon, Lat)])
-      
-      crs(TRYPoints) = "EPSG:4326"
-      TRYPoints = project(TRYPoints, crs(KoppenID))
-      
-      #Extract data from raster
-      VarTRY = terra::extract(VarValue, TRYPoints, cells=FALSE, xy=FALSE, ID=FALSE)
-      VarTRY = VarTRY$lyr.1
-      
-      #Update data
-      TidyTRY[[VarName]][GeoIndex] = VarTRY
-    }#end if (IsGeoCoord & IsVar)
-  }#end for (o in sequence(nrow(overwrite_data))){
-  
-  # Save look-up tables
-  cat0("   - Save TRY data base with harmonised geographic information to ",basename(Rdata_GeodataTRY))
-  dummy = save( list              = c( "TidyTRY","load_ancil")
-                , file              = Rdata_GeodataTRY
-                , compress          = "xz"
-                , compression_level = 9
-  )#end save
+   # Save look-up tables
+   cat0("   - Save TRY data base with harmonised geographic information to ",basename(Rdata_GeodataTRY))
+   dummy = save( list              = c( "TidyTRY","load_ancil")
+               , file              = Rdata_GeodataTRY
+               , compress          = "xz"
+               , compression_level = 9
+               )#end save
 }#end if (file.exists(Rdata_GeodataTRY))
 ```
 ```
@@ -1795,31 +1781,27 @@
   Empty      = rep(NA,times=nrow(TidyTRY))
 
   SubsetTRY = tibble( lon         = if(length(Lon       ) == 0L){Empty}else{TidyTRY[[Lon       ]]}
-                      , lat         = if(length(Lat       ) == 0L){Empty}else{TidyTRY[[Lat       ]]}
-                      , site        = if(length(Site      ) == 0L){Empty}else{TidyTRY[[Site      ]]}
-                      , country     = if(length(Country   ) == 0L){Empty}else{TidyTRY[[Country   ]]}
-                      , continent   = if(length(Continent ) == 0L){Empty}else{TidyTRY[[Continent ]]}
-                      , climate     = if(length(Climate   ) == 0L){Empty}else{TidyTRY[[Climate   ]]}
-                      , climate_pft = if(length(ClimatePFT) == 0L){Empty}else{TidyTRY[[ClimatePFT]]}
-                      , biome       = if(length(Biome     ) == 0L){Empty}else{TidyTRY[[Biome     ]]}
-  )#end tibble
+                    , lat         = if(length(Lat       ) == 0L){Empty}else{TidyTRY[[Lat       ]]}
+                    , site        = if(length(Site      ) == 0L){Empty}else{TidyTRY[[Site      ]]}
+                    , country     = if(length(Country   ) == 0L){Empty}else{TidyTRY[[Country   ]]}
+                    , continent   = if(length(Continent ) == 0L){Empty}else{TidyTRY[[Continent ]]}
+                    , climate     = if(length(Climate   ) == 0L){Empty}else{TidyTRY[[Climate   ]]}
+                    , climate_pft = if(length(ClimatePFT) == 0L){Empty}else{TidyTRY[[ClimatePFT]]}
+                    , biome       = if(length(Biome     ) == 0L){Empty}else{TidyTRY[[Biome     ]]}
+                    )#end tibble
   
-      
-  if (use_realm %in% "NeoTropical"){
-    KeepObs = SelectNeoTropical(SubsetTRY)
-      
-  } else if (use_realm %in% "AfricaTropical"){
-    KeepObs = SelectAfricaTropical(SubsetTRY)
-    
-    ### will add an asia elif too
-     
-  }
-  else{
+   if (use_realm %in% "NeoTropical"){
+      KeepObs = SelectNeoTropical(SubsetTRY)
+   }else if (use_realm %in% "AfricaTropical"){
+      KeepObs = SelectAfricaTropical(SubsetTRY)
+      ### will add an asia elif too
+   }else{
       stop(" Pantropical filter still needs to be implemented.")
       # KeepObs = SelectPanTropical(TidyTRY)
    }#end if (fitrealm %in% "NeoTropical")
+
    # Filter data to remove sites outside the domain of interest
-  TidyTRY = TidyTRY[KeepObs,,drop=FALSE]
+   TidyTRY = TidyTRY[KeepObs,,drop=FALSE]
 
    ## Harmonise scientific names
    cat0("   - Harmonise scientific names.")
@@ -1943,13 +1925,8 @@
    # Note that setting Poaceae to grass is not recommended, as we distinguish grasses from bamboos.
    cat0("     ~ Fill in growth form when they are synonym of a taxonomic group")
    if ("TaxonList" %in% ls()){
-<<<<<<< HEAD
-     if ("GrowthForm" %in% names(TaxonList)) UniqTaxon$GrowthForm[sel] = TaxonList$GrowthForm[IdxUniq[sel]]
-   }
-=======
       if ("GrowthForm" %in% names(TaxonList)) UniqTaxon$GrowthForm[sel] = TaxonList$GrowthForm[IdxUniq[sel]]
    }#end if ("TaxonList" %in% ls())
->>>>>>> 3887a383
    UniqTaxon$GrowthForm[UniqTaxon$Family %in% "Arecaceae"       ] = "Palm"
    UniqTaxon$GrowthForm[UniqTaxon$Class  %in% "Polypodiopsida"  ] = "Fern"
 
