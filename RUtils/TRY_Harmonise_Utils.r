#==========================================================================================
#   Additional TRY utilities for harmonising data
#
#   Author: Marcos Longo 
#   Email:  m l o n g o a@t l b l d.o.t g o v
#
#   Date: 09-Apr-2022
#
#------------------------------------------------------------------------------------------





#---~---
#     This function converts longitude/latitude into country names.
#
# Input variables:
# lon           - vector with longitudes (degrees, negative means west)
# lat           - vector with latitudes (degrees, negative means south)
# geo_adm1_path - path where the GeoBoundaries administrative 1 GeoJSON files are located.
# simplified    - which large countries (i.e., Australia, Brazil, Canada, China, Russia
#                 and United States) should use the simplified boundaries for sub-national
#                 administrative regions? This can be either a logical variable (TRUE 
#                 meaning all, FALSE meaning none) or the list of countries using the 
#                 ISO-3 country codes (i.e., AUS, BRA, CAN, CHN, RUS and/or USA, case
#                 insensitive).
#---~---
TRY_LonLatToGeoInfo <<- function(lon,lat,geo_adm1_path,simplified=TRUE){


   #---~---
   #   Standardise the simplified names.
   #---~---
   simple_lookup = c( AUS = "Australia"
                    , BRA = "Brazil"
                    , CAN = "Canada"
                    , CHN = "China"
                    , RUS = "Russia"
                    , USA = "United States"
                    )#end simple_lookup
   if (is.logical(simplified)){
      #---~---
      #   Set countries
      #---~---
      if (simplified){
         simplified = simple_lookup
      }else{
         simplified = character(0)
      }#end if (simplified)
      #---~---
   }else{
      #---~---
      #   Make sure the names are valid.
      #---~---
      simplified = stringr::str_to_upper(simplified)
      simplified = simple_lookup[simplified %in% names(simple_lookup)]
      #---~---
   }#end if (is.logical(simplified))
   #---~---



   #---~---
   #   Make sure the input path and the required files exist.
   #---~---
   if (! dir.exists(geo_adm1_path)){
      stop(paste0(" Path geo_adm1_path=\"",geo_adm1_path,"\" is not valid."))
   }else{
      #---~---
      #   Set file names
      #---~---
      Adm1GeoJSON = 
         c( Australia    = file.path(geo_adm1_path,"geoBoundaries-AUS-ADM1.geojson")
          , Brazil       = file.path(geo_adm1_path,"geoBoundaries-BRA-ADM1.geojson")
          , Canada       = file.path(geo_adm1_path,"geoBoundaries-CAN-ADM1.geojson")
          , China        = file.path(geo_adm1_path,"geoBoundaries-CHN-ADM1.geojson")
          , Russia       = file.path(geo_adm1_path,"geoBoundaries-RUS-ADM1.geojson")
          , UnitedStates = file.path(geo_adm1_path,"geoBoundaries-USA-ADM1.geojson")
          )#end c
      #---~---


      #---~---
      #   Replace files with simplified counterparts when needed.
      #---~---
      is_simple              = names(Adm1GeoJSON) %in% simplified
      Adm1GeoJSON[is_simple] = gsub ( pattern     = "ADM1\\.geojson"
                                    , replacement = "ADM1_simplified.geojson"
                                    , x           = Adm1GeoJSON[is_simple]
                                    )#end gsub
      #---~---



      #---~---
      #   Check file names.
      #---~---
      is_fine = file.exists(Adm1GeoJSON)
      if (any (! is_fine)){
         cat0("---~---"                                        )
         cat0("   FATAL ERROR!"                                )
         cat0("---~---"                                        )
         cat0(" In path geo_adm1_path = \"",geo_adm1_path,"\"" )
         cat0(" The following adm1 files are missing:"         )
         for (n in which(! is_fine)){
            cat0(" ",names(Adm1GeoJSON)[n],"  -  ",basename(Adm1GeoJSON)[n])
         }#end for (n in which(! is_fine))
         cat0("---~---"                                        )
         stop(" Download missing files from https://www.geoboundaries.org")
      }#end if
      #---~---
   }#end if (! dir.exists(geo_adm1_path))
   #---~---



   #---~---
   #   Retrieve spatial points for all countries and the sub-national boundaries for the 
   # countries larger than or equal to Australia.
   #---~---
   CountriesSP    = rworldmap::getMap(resolution="low")
   AustraliaSP    = geojsonsf::geojson_sf(Adm1GeoJSON["Australia"   ])
   BrazilSP       = geojsonsf::geojson_sf(Adm1GeoJSON["Brazil"      ])
   CanadaSP       = geojsonsf::geojson_sf(Adm1GeoJSON["Canada"      ])
   ChinaSP        = geojsonsf::geojson_sf(Adm1GeoJSON["China"       ])
   RussiaSP       = geojsonsf::geojson_sf(Adm1GeoJSON["Russia"      ])
   UnitedStatesSP = geojsonsf::geojson_sf(Adm1GeoJSON["UnitedStates"])
   AustraliaSP    = sf::st_cast(AustraliaSP   ,"MULTIPOLYGON")
   BrazilSP       = sf::st_cast(BrazilSP      ,"MULTIPOLYGON")
   CanadaSP       = sf::st_cast(CanadaSP      ,"MULTIPOLYGON")
   ChinaSP        = sf::st_cast(ChinaSP       ,"MULTIPOLYGON")
   RussiaSP       = sf::st_cast(RussiaSP      ,"MULTIPOLYGON")
   UnitedStatesSP = sf::st_cast(UnitedStatesSP,"MULTIPOLYGON")
   #---~---


   #---~---
   #   For larger countries, remove the country prefixes.
   #---~---
   AustraliaSP$shapeISO    = gsub(pattern="^AU-",replacement="",x=AustraliaSP$shapeISO   )
   BrazilSP$shapeISO       = gsub(pattern="^BR-",replacement="",x=BrazilSP$shapeISO      )
   RussiaSP$shapeISO       = gsub(pattern="^RU-",replacement="",x=RussiaSP$shapeISO      )
   UnitedStatesSP$shapeISO = gsub(pattern="^US-",replacement="",x=UnitedStatesSP$shapeISO)
   #---~---



   #---~---
   #   Canada and China: standardise the provinces as they are not in the shapeISO
   #---~---
   CanadaSP$shapeISO[CanadaSP$shapeName %in%"Alberta"                  ] = "AB"
   CanadaSP$shapeISO[CanadaSP$shapeName %in%"British Columbia"         ] = "BC"
   CanadaSP$shapeISO[CanadaSP$shapeName %in%"Manitoba"                 ] = "MB"
   CanadaSP$shapeISO[CanadaSP$shapeName %in%"New Brunswick"            ] = "NB"
   CanadaSP$shapeISO[CanadaSP$shapeName %in%"Newfoundland and Labrador"] = "NL"
   CanadaSP$shapeISO[CanadaSP$shapeName %in%"Northwest Territories"    ] = "NT"
   CanadaSP$shapeISO[CanadaSP$shapeName %in%"Nova Scotia"              ] = "NS"
   CanadaSP$shapeISO[CanadaSP$shapeName %in%"Nunavut"                  ] = "NU"
   CanadaSP$shapeISO[CanadaSP$shapeName %in%"Ontario"                  ] = "ON"
   CanadaSP$shapeISO[CanadaSP$shapeName %in%"Prince Edward Island"     ] = "PE"
   CanadaSP$shapeISO[CanadaSP$shapeName %in%"Quebec"                   ] = "QC"
   CanadaSP$shapeISO[CanadaSP$shapeName %in%"Saskatchewan"             ] = "SK"
   CanadaSP$shapeISO[CanadaSP$shapeName %in%"Yukon"                    ] = "YT"
   ChinaSP$shapeISO [ChinaSP$shapeName  %in% "Anhui"                   ] = "AH"
   ChinaSP$shapeISO [ChinaSP$shapeName  %in% "Beijing"                 ] = "BJ"
   ChinaSP$shapeISO [ChinaSP$shapeName  %in% "Chongqing"               ] = "CQ"
   ChinaSP$shapeISO [ChinaSP$shapeName  %in% "Fujian"                  ] = "FJ"
   ChinaSP$shapeISO [ChinaSP$shapeName  %in% "Gansu"                   ] = "GS"
   ChinaSP$shapeISO [ChinaSP$shapeName  %in% "Guangdong"               ] = "GD"
   ChinaSP$shapeISO [ChinaSP$shapeName  %in% "Guangxi"                 ] = "GX"
   ChinaSP$shapeISO [ChinaSP$shapeName  %in% "Guizhou"                 ] = "GZ"
   ChinaSP$shapeISO [ChinaSP$shapeName  %in% "Hainan"                  ] = "HI"
   ChinaSP$shapeISO [ChinaSP$shapeName  %in% "Hebei"                   ] = "HE"
   ChinaSP$shapeISO [ChinaSP$shapeName  %in% "Heilongjiang"            ] = "HL"
   ChinaSP$shapeISO [ChinaSP$shapeName  %in% "Henan"                   ] = "HA"
   ChinaSP$shapeISO [ChinaSP$shapeName  %in% "Hubei"                   ] = "HB"
   ChinaSP$shapeISO [ChinaSP$shapeName  %in% "Hunan"                   ] = "HN"
   ChinaSP$shapeISO [ChinaSP$shapeName  %in% "Inner Mongolia"          ] = "NM"
   ChinaSP$shapeISO [ChinaSP$shapeName  %in% "Jiangsu"                 ] = "JS"
   ChinaSP$shapeISO [ChinaSP$shapeName  %in% "Jiangxi"                 ] = "JX"
   ChinaSP$shapeISO [ChinaSP$shapeName  %in% "Jilin"                   ] = "JL"
   ChinaSP$shapeISO [ChinaSP$shapeName  %in% "Liaoning"                ] = "LN"
   ChinaSP$shapeISO [ChinaSP$shapeName  %in% "Ningxia Hui"             ] = "NX"
   ChinaSP$shapeISO [ChinaSP$shapeName  %in% "Qinghai"                 ] = "QH"
   ChinaSP$shapeISO [ChinaSP$shapeName  %in% "Shaanxi"                 ] = "SN"
   ChinaSP$shapeISO [ChinaSP$shapeName  %in% "Shandong"                ] = "SD"
   ChinaSP$shapeISO [ChinaSP$shapeName  %in% "Shanghai"                ] = "SH"
   ChinaSP$shapeISO [ChinaSP$shapeName  %in% "Shanxi"                  ] = "SX"
   ChinaSP$shapeISO [ChinaSP$shapeName  %in% "Sichuan"                 ] = "SC"
   ChinaSP$shapeISO [ChinaSP$shapeName  %in% "Tianjin"                 ] = "TJ"
   ChinaSP$shapeISO [ChinaSP$shapeName  %in% "Tibet Autonomous Region" ] = "XZ"
   ChinaSP$shapeISO [ChinaSP$shapeName  %in% "Xinjiang"                ] = "XJ"
   ChinaSP$shapeISO [ChinaSP$shapeName  %in% "Yunnan"                  ] = "YN"
   ChinaSP$shapeISO [ChinaSP$shapeName  %in% "Zhejiang"                ] = "ZJ"
   #---~---


   #---~---
   #   Retrieve spatial points.
   #---~---
<<<<<<< HEAD
   PointsSP    = vect(data.frame(x=lon,y=lat),geom=c("x","y"),crs="EPSG:4326")
   PointsSF    = st_as_sf(PointsSP)
   CountriesSF = st_as_sf(CountriesSP)
   dummy       = sf_use_s2(FALSE)
   GeoInfo   = as_tibble(st_join(PointsSF,CountriesSF))
   dummy       = sf_use_s2(TRUE)
   
   #---~---
   
=======
   PointsSP    = vect(x=data.frame(x=lon,y=lat),geom=c("x","y"),crs="EPSG:4326")
   PointsSF    = st_as_sf(PointsSP)
   CountriesSF = st_as_sf(CountriesSP)
   dummy       = sf_use_s2(FALSE)
   GeoInfo     = as_tibble(st_join(PointsSF,CountriesSF))
   dummy       = sf_use_s2(TRUE)
   #---~---


>>>>>>> 26511d25
   #---~---
   #   For some reason French Guiana doesn't belong to any continent.
   #---~---
   GeoInfo$Stern[GeoInfo$NAME %in% "French Guiana"] = "South America"
   #---~---
   
   
   #---~---
   #   Get indices of the polygons object containing each point.
   #---~---
   Country   = str_to_title(as.character(GeoInfo$NAME))
   Continent = str_to_title(as.character(GeoInfo$Stern))
   #---~---
   
   
   #---~---
   #   Standardise countries
   #---~---
   Country[Country %in% "Bosnia and Herz."         ] = "Bosnia and Herzegovina"
   Country[Country %in% "Central African Rep."     ] = "Central African Republic"
   Country[Country %in% "Czech Rep."               ] = "Czechia"
   Country[Country %in% "Dominican Rep."           ] = "Dominican Republic"
   Country[Country %in% "Eq. Guinea"               ] = "Equatorial Guinea"
   Country[Country %in% "Fr. Polynesia"            ] = "French Polynesia"
   Country[Country %in% "Guinea Bissau"            ] = "Guinea-Bissau"
   Country[Country %in% "Macedonia"                ] = "North Macedonia"
   Country[Country %in% "N. Cyprus"                ] = "Cyprus (Northern Cyprus)"
   Country[Country %in% "N. Korea"                 ] = "North Korea"
   Country[Country %in% "Nz"                       ] = "New Zealand"
   Country[Country %in% "S. Geo. and S. Sandw. Is."] = "South Georgia and the South Sandwich Islands"
   Country[Country %in% "S. Korea"                 ] = "South Korea"
   Country[Country %in% "Solomon Is."              ] = "Solomon Islands"
   Country[Country %in% "Somaliland"               ] = "Somalia"
   Country[Country %in% "Swaziland"                ] = "Eswatini"
   Country[Country %in% "Zaire"                    ] = "Congo (Kinshasa)"
   #---~---
   
   
   
   #---~---
   #   For every large country, identify the sub-national region if any data 
   # are from the country.
   #---~---
   LargeCountries = c("Australia","Brazil","Canada","China","Russia","United States")
   LargeCountries = LargeCountries[LargeCountries %in% Country]
   for (Large in LargeCountries){
      cat0("      > Assign sub-national region for data from ",Large,".")
<<<<<<< HEAD
     #---~---
     #   Select data from the large country
     #---~---
     IsLarge  = Country %in% Large
     PointsSP = vect(data.frame(x=lon[IsLarge],y=lat[IsLarge]),geom=c("x","y"),crs="EPSG:4326")
     PointsSF    = st_as_sf(PointsSP)
     #---~---
     
     #---~---
     #   Convert country data into a spatial polygon
     #---~---
     LargeSF = sf::st_as_sf(get(paste0(gsub(pattern=" ",replacement="",x=Large),"SP")))
     LargeSF = st_transform(LargeSF,crs(CountriesSF))
     #---~---
     #---~---
     #   Append sub-national label to data.
     #---~---
     dummy       = sf_use_s2(FALSE)
     LargeInfo        = as_tibble(st_join(PointsSF, LargeSF))
     dummy       = sf_use_s2(TRUE)
     SubNational      = as.character(LargeInfo$shapeISO)
     Append           = ! is.na(SubNational)
     Country[IsLarge] = ifelse( test = Append
                                , yes  = paste(Country[IsLarge],SubNational)
                                , no   = Country[IsLarge]
     )#end ifelse
     #---~---
=======
      #---~---
      #   Select data from the large country
      #---~---
      IsLarge  = Country %in% Large
      PointsSP = vect( x    = data.frame(x=lon[IsLarge],y=lat[IsLarge])
                     , geom = c("x","y")
                     , crs  = "EPSG:4326"
                     )#end vect
      #---~---


      #---~---
      #   Convert country data into a spatial polygon
      #---~---
      LargeSF = sf::st_as_sf(get(paste0(gsub(pattern=" ",replacement="",x=Large),"SP")))
      LargeSF = st_transform(LargeSF,crs(CountriesSF))
      #---~---


      #---~---
      #   Append sub-national label to data.
      #---~---
      dummy            = sf_use_s2(FALSE)
      LargeInfo        = as_tibble(st_join(PointsSF,LargeSF))
      dummy            = sf_use_s2(TRUE)
      SubNational      = as.character(LargeInfo$shapeISO)
      Append           = ! is.na(SubNational)
      Country[IsLarge] = ifelse( test = Append
                               , yes  = paste(Country[IsLarge],SubNational)
                               , no   = Country[IsLarge]
                               )#end ifelse

      LargeInfo        = over(PointsSP,LargeSP)
      SubNational      = as.character(LargeInfo$shapeISO)
      Append           = ! is.na(SubNational)
      Country[IsLarge] = ifelse( test = Append
                               , yes  = paste(Country[IsLarge],SubNational)
                               , no   = Country[IsLarge]
                               )#end ifelse
      #---~---
>>>>>>> 26511d25
   }#end for (Large in LargeCountries)


   #---~---
   #   Simplify continents.
   #---~---
   Continent[Continent %in% "Australia"      ] = "Oceania"
   Continent[Continent %in% "Australasia"    ] = "Oceania"
   Continent[Continent %in% "Caribbean"      ] = "North America"
   Continent[Continent %in% "Central America"] = "North America"
   Continent[Continent %in% "Central Asia"   ] = "Asia"
   Continent[Continent %in% "East Asia"      ] = "Asia"
   Continent[Continent %in% "North Africa"   ] = "Africa"
   Continent[Continent %in% "South+E Africa" ] = "Africa"
   Continent[Continent %in% "South Asia"     ] = "Asia"
   Continent[Continent %in% "West Africa"    ] = "Africa"
   Continent[Continent %in% "West Asia"      ] = "Asia"
   #---~---


   #---~---
   #   Return a data table
   #---~---
   ans = tidyr::tibble( Country = Country, Continent = Continent)
   #---~---

   return(ans)
}#end TRY_LonLatToGeoInfo
#---~---



#---~---
#     This function selects African observations.
#---~---
SelectAfricaTropical <<- function(x){

   #---~---
   #   First step: List countries with considerable amount of land in the African tropics.
   #---~---
   AfricanCountries = c( "Angola", "Benin", "Botswana", "Burkina Faso", "Burundi"
                       , "Cameroon","Cape Verde", "Central African Republic", "Chad"
                       , "Congo (Brazzaville)", "Congo (Kinshasa)", "Djibouti"
                       , "Equatorial Guinea", "Ethiopia", "Gabon", "Gambia", "Ghana"
                       , "Guinea-Bissau", "Ivory Coast", "Kenya", "Liberia", "Madagascar"
                       , "Malawi", "Mali", "Mauritania", "Mozambique", "Namibia", "Niger"
                       , "Nigeria", "Rwanda", "Senegal", "Seychelles", "Sierra Leone"
                       , "Somalia", "Sudan", "Tanzania", "Togo", "Uganda", "Zambia"
                       , "Zimbabwe"
                       )#end c
   AfricanContinents = c( "Africa")
   #---~--- 


   #---~---
   #   Second step: List climates considered tropical.  For tropical deserts, we apply
   # a somewhat more strict criterion to exclude non-tropical deserts to the extent 
   # possible.
   #---~---
   TropicalClimates   = c("Af","Am","As","Aw")
   TropDesertClimates = c("BSh","BWh")
   #---~---


   #---~---
   #   Third step: List tropical biomes.
   #---~---
   TropicalBiomes   = c( "02 - Tropical Grassland", "03 - Tropical Scrubland"
                       , "04 - Tropical Savannah", "05 - Tropical Dry Forest"
                       , "06 - Tropical Moist Forest", "07 - Mangroves"
                       )#end c
   DesertBiomes     = c("01 - Desert/Semi-arid")
   #---~---


   #---~---
   #   We first select the observations based on longitude and latitude. If not, then we
   # rely on countries, climates and biomes. We use 23.5 as a proxy for the intertropical
   # zone.
   #---~---
   IsAfricanCoord     = ( x$lon %wr% c(-20, 57) ) &  ( x$lat %wr% c(-23.5,23.5) )
   MissCoord          = is.na(x$lat) | is.na(x$lon)
   IsAfricanCountry   = MissCoord & ( x$country   %in% AfricanCountries  )
   IsAfricanContinent = MissCoord & ( x$continent %in% AfricanContinents )
   IsTropicalClimate  = MissCoord & ( x$climate   %in% TropicalClimates  )
   IsTropicalBiome    = MissCoord & ( x$biome     %in% TropicalBiomes    )
   #---~---


   #---~---
   #   For deserts, they must have hot summers and some indication that they are indeed 
   # tropical. This may miss montane tropical regions, unfortunately.
   #---~---
   IsTropicalDesert  = ( MissCoord & (x$climate_pft %in% "tropical" )
                         & ( ( x$climate %in% TropDesertClimates )
                             | ( x$biome   %in% DesertBiomes       )
                         )#end IsTropicalDesert
                       )#end IsTropicalDesert
   #---~---


   #---~---
   #   Select likely African observations. We will assess the inclusion/exclusion
   # based on how many data we end up with. We will seek to have as many as possible 
   # without risking adding sites that shouldn't be included.
   #---~---
   IsAfricantropical = ( IsAfricanCoord |  IsAfricanCountry 
                       | ( IsAfricanContinent
                         & ( IsTropicalClimate | IsTropicalBiome | IsTropicalDesert )
                         )#end IsAfricanContinent
                       )#end IsAfricantropical
   #---~---

   return(IsAfricantropical)
}#end function SelectAfricaTropical
#---~---






#---~---
#     This function selects Neotropical (sensu strictu) observations.
#---~---
SelectNeoTropical <<- function(x){

   #---~---
   #   First step: List countries (and Brazilian states) with considerable amount of land
   # in the tropics.
   #---~---
   NeotropCountries = c( "Anguilla", "Antigua and Barbuda", "Aruba", "Bahamas", "Barbados"
                       , "Belize", "Bolivia", "Brazil", "Brazil AC", "Brazil AL"
                       , "Brazil AM", "Brazil AP", "Brazil BA", "Brazil CE", "Brazil DF"
                       , "Brazil ES", "Brazil GO", "Brazil MA", "Brazil MG", "Brazil MS"
                       , "Brazil MT", "Brazil PA", "Brazil PB", "Brazil PE", "Brazil PI"
                       , "Brazil RJ", "Brazil RN", "Brazil RO", "Brazil RR", "Brazil SE"
                       , "Brazil SP", "Brazil TO", "British Virgin Islands"
                       , "Caribbean Netherlands", "Cayman Islands", "Colombia", "Costa Rica"
                       , "Cuba", "Curacao", "Dominica", "Dominican Republic", "Ecuador"
                       , "El Salvador", "French Guiana", "Grenada", "Guadeloupe"
                       , "Guatemala", "Guyana", "Haiti", "Honduras", "Jamaica", "Martinique"
                       , "Mexico", "Montserrat", "Nicaragua", "Panama", "Paraguay", "Peru"
                       , "Puerto Rico", "Saint Barthelemy", "Saint Kitts and Nevis"
                       , "Saint Lucia", "Saint Martin", "Saint Vincent and the Grenadines"
                       , "Sint Maarten", "Suriname", "Trinidad and Tobago"
                       , "Turks and Caicos Islands", "United States Virgin Islands"
                       , "Venezuela"
                       )#end c
   NeotropContinents = c( "North America", "South America")
   #---~---


   #---~---
   #   Add list of sites known to be located in Neotropical forests in the tropics
   #---~---
   NeotropSites = c( "10?26'N_83?59'W", "10?28'N_84?02'W"
                   , "35km S. of Brasilia; Brazil", "429_La Selva; Costa Rica"
                   , "429_Rio Loro; Zulia; Vanexuela", "429_Turrialba; Costa Rica"
                   , "658_Chile", "681_Panama", "726_French Guiana", "732_Costa Rica"
                   , "759_Panama", "776_tropical moist forest of La Chonta"
                   , "8?39'N__71?24'W", "9?10'N__79?51'W", "AC; Nova California;"
                   , "Acarouany", "AGP-01", "AGP-02", "Agua Salud", "Aguadita"
                   , "Aiuaba; Brazil", "ALF-01", "ALP-01", "ALP-11", "ALP-12", "ALP-21"
                   , "ALP-22", "ALP-30", "ALP-40", "Amazonas"
                   , "Area de Conservacion Guanacaste and Parque Nacional Palo Verde"
                   , "Arecibo", "BAFOG", "Bahia Hachal; P. N. Santa Rosa"
                   , "Barro Colorado Island", "Barro Colorado Island (BCI Panama)"
                   , "Barro Colorado Island (BCI)", "Barro Colorado Island;"
                   , "Barro Colorado Island; Panama"
                   , "Barro Colorado Island; Parque Natural Metropolitano and San Lorenzo Protected Area"
                   , "BCI", "BhaskarCAMex_SB.Bhaskar", "BhaskarCAMex_Teh.Bhaskar"
                   , "Blue Mountains National Park", "BNT-04", "BOG-01", "BOG-02", "Bolivar"
                   , "Bolivia", "Bongers_et_al_Los_Tuxtlas", "Bongers_LosTuxtlas"
                   , "Borinquen", "Bosque de Paz reserve", "Bosque de Paz reserve potrero"
                   , "Botanical Garden of the Universidad Central de Venezuela in Caracas"
                   , "Brasileiro de Geografia e Estatistica ecological reserve"
                   , "Brazil", "Brotas", "Buena Vista", "Cabo Rojo", "Cachi finca"
                   , "cafetal near Tapanti", "Cain56_Brazil", "Camerik_Itatiaia"
                   , "CaracasOpereas", "CaracasSuccessiolForest"
                   , "Caribbean National Forest", "Cartago", "CAX-01", "CAX-02"
                   , "Caxiuana Forest-Almeirim_Brazil", "Central Amazon; near Tefe; Brazil"
                   , "central Veracruz", "CernusakPanama_Gamboa"
                   , "Cerrado reservoir located in the north area of Federal University of Sao Carlos"
                   , "Cerro Caraigres", "Cerro de la Muerte pasture", "Cerro de Uyuca"
                   , "Cerro Jefe", "Chamela", "Charallave", "Chiapas", "Chimborazo"
                   , "CHO-01", "Coley_BCI", "Colombia", "Colombian Amazon"
                   , "Colombian Amazonia; near Araracuara; Caqueta", "Colonizer"
                   , "Combu Isl; near Belem; Brazil", "Control - T1", "Control - T2"
                   , "Control - T3", "Cordillera Central", "Coro", "Costa del Pacifico"
                   , "Costa Rica", "CPP-01", "Curua-Una Forest Reserve"
                   , "Curvelo; Minas Gerais state; Brazil", "CUZ-03"
                   , "DF; Brasilia; Ecological Reserve of IBGE", "Diemer-Ecuador_high"
                   , "Diemer-Ecuador_highest", "Diemer-Ecuador_low", "Diemer-Ecuador_lowest"
                   , "DominguesSantarem_FLONAKm67", "Dominican Republic"
                   , "DROUGHT_AGP01_columbia", "DROUGHT_AGP02_columbia"
                   , "DROUGHT_ALP11_peru", "DROUGHT_ALP12_peru", "DROUGHT_ALP21_peru"
                   , "DROUGHT_ALP22_peru", "DROUGHT_ALP30_peru", "DROUGHT_BNT04_brazil"
                   , "DROUGHT_JEN11_Peru", "DROUGHT_JEN12_Peru", "DROUGHT_LOR01_columbia"
                   , "DROUGHT_LOR02_columbia", "DROUGHT_RES04_Brazil"
                   , "DROUGHT_RES05_Brazil", "DROUGHT_RES06_Brazil"
                   , "DROUGHT_SCR01_venezuela", "DROUGHT_SCR04_venezuela"
                   , "DROUGHT_SCR05_venezuela", "DROUGHT_SUC01_peru", "DROUGHT_SUC02_peru"
                   , "DROUGHT_SUC03_peru", "Dzibilchaltun"
                   , "East Coast;  Estacion de Biologia Los Tuxtlas"
                   , "Ecological Reserve of IBGE"
                   , "Ecological Reserve of the Brazilian Institute of Geography and Statistics"
                   , "Edwards_Bolivia1", "Edwards_Bolivia2", "Edwards_Bolivia3"
                   , "Edwards_DominicanRep1", "Edwards_DominicanRep2"
                   , "Edwards_DominicanRep3", "Edwards_Venezuela", "El Cayo"
                   , "El Verde Field Station", "Emas (Pirassununga); Sao Paulo; Brazil"
                   , "Estacion de Biologia Chamela", "Estacion de Biologia Los Tuxtlas"
                   , "Estacion de Biologia Tropical; Los Tuxtlas", "Estado Aragua"
                   , "Estado Miranda", "FLOKm67", "forest near Navarro", "forest near Orosi"
                   , "Fort Sherman", "Fort Sherman canopy crane; Panama (Atlantic Coast)"
                   , "Fortuna watershed; Cordillera Central"
                   , "Franco_Brasilia_Instituto Brasileiro de Geografia e Estatistica EcolRes"
                   , "Franco&Luttge_Brasilia", "Franco&Luttge_Brasilia_Brazil"
                   , "Freddy's finca", "French Guiana", "French Guyana", "Fringe"
                   , "Ft.Sherman", "Gallagher_Bolivia _Las Trancas study area"
                   , "Gallagher_Brazil_Araras", "Gallagher_Brazil_Belo Horizontle"
                   , "Gallagher_Brazil_Bragantina region of East-Amazonia"
                   , "Gallagher_Brazil_Ecological Station of Paulo de Faria"
                   , "Gallagher_Brazil_Fazenda Barreiro Rico"
                   , "Gallagher_Brazil_Flona-Tapajo forest"
                   , "Gallagher_Brazil_Itatiaia National Park"
                   , "Gallagher_Brazil_Paragominas", "Gallagher_Brazil_Paragominas 2"
                   , "Gallagher_Brazil_Ribeirao Cachoeira", "Gallagher_Brazil_Santa Genebra"
                   , "Gallagher_Brazil_Santa Genebra Reserve", "Gallagher_Brazil_Sao Carlos"
                   , "Gallagher_Brazil_Sao Jose do Rio Preto"
                   , "Gallagher_Brazil_Sao Vicente", "Gallagher_Brazil_Vassununga"
                   , "Gallagher_Colombia_Pena Roja"
                   , "Gallagher_Colombia_Tinigua National Park"
                   , "Gallagher_Costa Rica_La Selva"
                   , "Gallagher_Costa Rica_Sector Santa Rosa of the"
                   , "Gallagher_French Guiana_Nouragues Biological Station"
                   , "Gallagher_Guyana_Mabura Hill"
                   , "Gallagher_Mexico_Calakmul Biosphere Reserve"
                   , "Gallagher_Mexico_Estacion de Biologia"
                   , "Gallagher_Panama_Parque Metropoltiano"
                   , "Gallagher_Peru_Allpahuayo Reserve"
                   , "Gallagher_Puerto Rico_Luquillo Experimental Forest (LEF)"
                   , "Gallagher_Venezuela _Arboretum de la Escuela"
                   , "Gallagher_Venezuela _Rio Negro Basin", "Gamboa", "Garden in Bri Bri"
                   , "Gorgona", "Grubb_Jamaica_DryLimeScrub", "Grubb_Jamaica_DrySlope"
                   , "Grubb_Jamaica_GullyForest", "Grubb_Jamaica_HighAltitude"
                   , "Grubb_Jamaica_MorRidge", "Grubb_Jamaica_MullRidge"
                   , "Grubb_Jamaica_VeryWetRidge", "Grubb_Jamaica_WetLimeLOW"
                   , "Grubb_Jamaica_WetLimeUP", "Grubb_Jamaica_WetSlope"
                   , "Guagua Pichincha; Cayambe", "Guajataca", "Guanacaste", "Guanica"
                   , "Gx-7", "Gx1-9", "HCC-21", "HCC-22", "Heredia", "Heredia Province"
                   , "Hidalgo", "Hogan_etal_PNM_crane", "Hogan_etal_PNM_crane_Panama"
                   , "Horizontes", "Horquetas", "Huc et al 1994_CIRADForets.FrenchGuiana"
                   , "IBGE Ecological Reserve", "Ihla de Marchantaria (Manaus)", "Inpa"
                   , "INRA; Kourou; French Guiana"
                   , "Instituto Brasileiro de Geografia e Estatistica EcolRes"
                   , "Itatinga E102", "Itatinga; Sao Paulo; SE Brazil", "JAC-01", "JAC-03"
                   , "JAC-04", "Jalisco;  Estacion de Biologia Chamela"
                   , "Jaru Biological Reserve; Rondonia State; south-west Brazil"
                   , "JAS-02", "JAS-03", "JAS-04", "JAS-05", "JEN-11", "JEN-12", "JRI-01"
                   , "JUR-01", "Kappelle_CostaRica", "Kelly_Jamaica_BroomHall"
                   , "Kelly_Jamaica_HogHouseHill", "Kelly_Jamaica_RoundHill"
                   , "Kitajima_Pama", "Kitajima_Panama", "Kitajima_Panama_Panama"
                   , "km 43 marker on Interamerican Highway", "km 67"
                   , "km 67 Seca-Floresta Site", "km 77", "km 83", "Kosnipata Valley"
                   , "Kourou", "La Casona; P. N. Santa Rosa", "La Chonta"
                   , "La Chonta Forest; Bolivia", "La Esperanza"
                   , "La Mancha Lagoon;Veracruz", "La Paz"
                   , "La Selva Biological Station; Costa Rica"
                   , "La Selva BiologicalResearch Station; Costa Rica"
                   , "La Selva Research Station", "La_Chonta__Bolivia"
                   , "Las Joyas Scientific Station;Sierra de Manantlan Biosphere Reserve; Jalisco State; western Mexico"
                   , "LaSelva", "Lat -2.58; Long -60.1", "Lat 2.854; Long -54.958"
                   , "les Nouragues Biological Field Station; French Guiana", "LFB-01"
                   , "LFB-02", "LOR-01", "LOR-02", "Loreto", "Los Esesmiles", "Los Tuxtlas"
                   , "Los Tuxtlas Tropical RainforestReserve; Mexico"
                   , "Lowland tropical dry forest of Area de Conservacion Guanacaste (ACG)"
                   , "Luquillo Experimental Forest (LEF)"
                   , "Luquillo Experimental Forest;  El Verde Field Station"
                   , "Madre de dios; Peru", "ManuelAntonio", "Marin_Medina_Piritu_Venezuela"
                   , "Martin_etal_Guanacaste", "Martin_etal_Guanacaste_Costa Rica", "Maui"
                   , "MBO-01", "Medina78_SanCarlos_RioNegro", "MET", "Mexico"
                   , "Minas Gerais state", "Missao do Cururu", "Mogi Guacu", "Mojui"
                   , "Moles_Chajul", "Moles_Chamela", "Moles_LosAmigosBamboo"
                   , "Moles_LosAmigosfloodplain", "Moles_LosAmigosFloodplain"
                   , "Moles_LosAmigosSuccessional", "Moles_LosAmigosTerrace"
                   , "Montagne Tortue", "Monte Guilarte", "Monteverde"
                   , "Mulkey9193_BCI_Panama", "Mulkey9193_BCI_Panama_Panama"
                   , "N of Manaus; Brazil", "N Venezuela", "Nara", "NE Para; Brazil"
                   , "near Queimadas; Bahia state; NE Brazil", "neoEcuador", "neoLaSelva"
                   , "neoPeru", "Neotropics_AtCrane", "Neotropics_Bolivia"
                   , "Nhecolandia Pantanal; MG; Brazil", "northeastern Brazil"
                   , "northeastern Costa Rica", "Northern Yucatan; Mexico", "Nouragues"
                   , "Oaxaca", "Olivares_Caracas_Venezuela", "outside Panama; Panama"
                   , "P. N. Cahuita", "P. N. Manuel Antonio"
                   , "P. N. Rincon de la Vieja; trail to main crater"
                   , "PA;  Curua-Una Forest Reserve", "Palo Verde National Park", "Pama"
                   , "Pampa del Tamarugal; Atacama Desert; C. Chile", "Panama", "Paracou"
                   , "Paracou_French Guiana", "Paragominas; Para; Brazil"
                   , "Paramo de la Virgen", "Parolin_Manaus", "Parque Nacional San Lorenzo"
                   , "Parque Natural Metropolitana", "Parque Natural Metropolitano"
                   , "Parque Natural Metropolitano canopy crane; Panama (Pacific Coast)"
                   , "Parque Natural Metropolitano; Panama City", "ParqueMetropolitano"
                   , "Passo di Cumbre", "Passo di Jama", "PBR_unpbl_San Carlos bana"
                   , "PBR_unpbl_San Carlos caat", "PBR_unpbl_San Carlos TFsoil"
                   , "Perez Zeledon finca", "Peru", "Petit Piton", "Playa Dominicalito"
                   , "Playa Hermosa", "Playa Herradura", "plot Sassaan", "PNM"
                   , "PNMCrane_neoHogan", "Podocarpus Nat Park; S Ecuador"
                   , "Podocarpus National Park and the Reserva Biologica San Francisco in the Provinces of Loja and Z ..."
                   , "Prado&DeMoraes1997_SAO_CARLOS", "Prado&DeMoraes1997_SAO_CARLOS_Brazil"
                   , "Primary forest", "Puente d.Inqua;Mendoza"
                   , "Puerto Rico; Luquillo Experimental Forest Biosphere Reserve"
                   , "Puntarenas Province", "Pyykko_Upata", "RAINFOR_BOG01", "RAINFOR_BOG02"
                   , "RAINFOR_BRA01", "RAINFOR_CAX01", "RAINFOR_CAX02", "RAINFOR_CAX03"
                   , "RAINFOR_CAX04", "RAINFOR_CAX05", "RAINFOR_CHO01", "RAINFOR_CPP01"
                   , "RAINFOR_CUZ03", "RAINFOR_ELD12", "RAINFOR_ELD34", "RAINFOR_HCC21"
                   , "RAINFOR_HCC22", "RAINFOR_JAS02", "RAINFOR_JAS03", "RAINFOR_JAS04"
                   , "RAINFOR_JAS05", "RAINFOR_JRI01", "RAINFOR_LFB01", "RAINFOR_LFB02"
                   , "RAINFOR_LSL01", "RAINFOR_LSL02", "RAINFOR_MAN01", "RAINFOR_MAN02"
                   , "RAINFOR_MAN03", "RAINFOR_MAN04", "RAINFOR_MBO01", "RAINFOR_RES03"
                   , "RAINFOR_RES04", "RAINFOR_RES05", "RAINFOR_RES06", "RAINFOR_RIO12"
                   , "RAINFOR_SUC04", "RAINFOR_SUM01", "RAINFOR_TAM01", "RAINFOR_TAM02"
                   , "RAINFOR_TAM03", "RAINFOR_TAM04", "RAINFOR_TAM05", "RAINFOR_TAM06"
                   , "RAINFOR_TAM07", "RAINFOR_TAP01", "RAINFOR_TAP02", "RAINFOR_TAP03"
                   , "RAINFOR_TAP04", "RAINFOR_TIP03", "RAINFOR_TIP05", "RAINFOR_YAN01"
                   , "RAINFOR_YAN02", "Rara Avis Reserve", "Reichetal_Venezuela"
                   , "Reichetal_Venezuela_Venezuela", "RES-02", "RES-04", "RES-05", "RES-06"
                   , "Reserva Florestal Adolpho Ducke"
                   , "Restinga de Jurubatiba National Park", "Riberalta; Bolivia"
                   , "Riberalta; Bolivian Amazon", "Rio Grande", "Rio Grande du Sol"
                   , "Rio Kananari", "Rio Negro", "road near CATIE station"
                   , "road to P. N. Tapanti", "road to P. N. Tenorio"
                   , "Road to Playa Naranjo; P. N. Santa Rosa", "road to Taus"
                   , "RolletRoth1990_Immataca", "Roth_1992_PlayaGrande"
                   , "RR; Maraca Island;", "S~ao Paulo State; SE Brazil"
                   , "San Carlos de Rio Negro", "San Carlos de Rio NegroColonizer"
                   , "San Carlos de Rio NegroCultivated"
                   , "San Carlos de Rio NegroEarly succession"
                   , "San Carlos de Rio NegroLate succession", "San Carlos TFsoil"
                   , "San Carlos; Amazonas", "San Cristobal", "San Martin", "San Pedro"
                   , "San Pedro di Atacama", "San Ramon", "SANLO", "Santa Rosa; Costa Rica"
                   , "SantiagoMexico_Dzibilchaltun", "SantiagoPanama_Ft.Sherman"
                   , "SantiagoPanama_ParqueMetropolitano"
                   , "Sardinilla; Bue Vista region; Pama", "Saut Lavilette", "SB.Bhaskar"
                   , "Sector Santa Rosa of Area de Conservaci on Guanacaste"
                   , "Shadehouse in Perez Zeledon"
                   , "Sierra de Huatla Reserve;  Early successional (10 years)"
                   , "Sierra de Huatla Reserve;  Late successional (60 years)"
                   , "Sierra de Huatla Reserve;  Primary forest"
                   , "Sierra de los Cuchumatanes", "Sierra de Luquillo", "SIP-01"
                   , "slopes of Turrialba Volcano", "Sobrado_Charallave"
                   , "Sobrado_Charallave_Venezuela", "Sobrado&Medina_SanCarlos_bana"
                   , "SobradoMedina_SanCarlosBana", "SobradoVenezuela_CaracasOpenAreas"
                   , "SobradoVenezuela_CaracasSuccessionalForest"
                   , "South America (tropical)", "SP; Campinas;", "SPD-01", "SPD-02"
                   , "Sterk_frenchguiana", "SUC-01", "SUC-02", "SUC-03", "SUC-05"
                   , "Sugden_Venezuela_High", "Sugden_Venezuela_Low"
                   , "Sugden_Venezuela_Med", "SUM-01", "Susques", "TAM-01", "TAM-02"
                   , "TAM-04", "TAM-05", "TAM-06", "TAM-07", "TAM-09", "Tambopata_Peru"
                   , "TAP-04", "Tapajos NF; Brazil", "Taus", "Tehuacan Valey"
                   , "Tezara_etal98_Coro", "Tezara_etal98_Coro_Venezuela"
                   , "Teziutlan-Nautla roads", "Tinamu", "TIP-03", "TIP-05", "Tlalchinol"
                   , "Tonantins", "Toro Negro", "Trachypogon-savanna area in Cojedes state"
                   , "Tres cruses", "Tresor", "Trocha plot 8"
                   , "tropical forest in the Parque Nacional San Lorenzo on the Caribbean coast of Central Panama"
                   , "tropical moist forest of La Chonta", "Troy", "TRU-01", "TRU-03"
                   , "TRU-04", "TRU-08", "VelazquezRosas_LaChinantla_1"
                   , "VelazquezRosas_LaChinantla_2", "VelazquezRosas_LaChinantla_3"
                   , "VelazquezRosas_LaChinantla_4", "VelazquezRosas_LaChinantla_5"
                   , "Venezuela", "Venezuela's Pataguana peninsula", "Vera Cruz"
                   , "Volcan Barva", "Volcan Tajumulco", "WAY-01", "Wayquecha"
                   , "Wilf_Chinea_Bisley", "Williams et al_LosTuxtlas2"
                   , "Williams et al_LosTuxtlas2_Mexico", "Williams_Linera_Mexico"
                   , "YAN-01", "YAN-02", "Yasuni Forest Dynamics plot; Ecuador"
                   , "Yasuni National Park; Ecuador; Manu National Park; Peru"
                   , "Yasuni-ridgetop", "Yasuni-upper slope", "Yasuni-valley bottom"
                   , "Zacapa", "Zotz_Fortuna_Panama"
                   )#end c
   #---~---



   #---~---
   #   Second step: List climates considered tropical.  For tropical deserts, we apply
   # a somewhat more strict criterion to exclude non-tropical deserts to the extent 
   # possible.
   #---~---
   TropicalClimates   = c("Af","Am","As","Aw")
   TropDesertClimates = c("BSh","BWh")
   #---~---



   #---~---
   #   Second step: List tropical biomes.
   #---~---
   TropicalBiomes   = c( "02 - Tropical Grassland", "03 - Tropical Scrubland"
                       , "04 - Tropical Savannah", "05 - Tropical Dry Forest"
                       , "06 - Tropical Moist Forest", "07 - Mangroves"
                       )#end c
   DesertBiomes     = c("01 - Desert/Semi-arid")
   #---~---


   #---~---
   #   We first select the observations based on longitude and latitude. If not, then we
   # rely on countries, climates and biomes. We use 23.5 as a proxy for the intertropical
   # zone.
   #---~---
   IsNeotropCoord     = ( x$lon %wr% c(-110.25,-34.75) ) &  ( x$lat %wr% c(-23.5,23.5) )
   MissCoord          = is.na(x$lat) | is.na(x$lon)
   IsNeotropSite      = MissCoord & ( x$site      %in% NeotropSites )
   IsNeotropCountry   = MissCoord & ( x$country   %in% NeotropCountries )
   IsNeotropContinent = MissCoord & ( x$continent %in% NeotropContinents )
   IsTropicalClimate  = MissCoord & ( x$climate   %in% TropicalClimates )
   IsTropicalBiome    = MissCoord & ( x$biome     %in% TropicalBiomes )
   #---~---


   #---~---
   #   For deserts, they must have hot summers and some indication that they are indeed 
   # tropical. This may miss montane tropical regions, unfortunately.
   #---~---
   IsTropicalDesert  = ( MissCoord & (x$climate_pft %in% "tropical" )
                       & ( ( x$climate %in% TropDesertClimates )
                         | ( x$biome   %in% DesertBiomes       )
                         )#end IsTropicalDesert
                       )#end IsTropicalDesert
   #---~---


   #---~---
   #   Select likely Neotropical observations. We will assess the inclusion/exclusion
   # based on how many data we end up with. We will seek to have as many as possible 
   # without risking adding sites that shouldn't be included.
   #---~---
   IsNeotropical = ( IsNeotropCoord | IsNeotropSite | IsNeotropCountry 
                   | ( IsNeotropContinent
                     & ( IsTropicalClimate | IsTropicalBiome | IsTropicalDesert )
                     )#end IsNeotropContinent
                   )#end IsNeotropical
   #---~---

   return(IsNeotropical)
}#end function SelectNeoTropical
#---~---

#---~---
#     This function selects West US (sensu strictu) observations.
#---~---
SelectWestUS <<- function(x){
  
  #---~---
  #   First step: List climates represented in West US.
  #---~---
  WestUSClimates   = c("Csa", "Csb", "Dsb", "Dsc", "Dfa", "Dfc")
  #---~---

  #---~---
  #   We first select the observations based on longitude and latitude. If not, then we
  # rely on climates and biomes.
  #---~---
  IsCoord_WestUS     = ( x$lon %wr% c(-126,-114) ) &  ( x$lat %wr% c(32,49) )
  MissCoord         = is.na(x$lat) | is.na(x$lon)
  IsWestUSClimate  = MissCoord & ( x$climate   %in% WestUSClimates )
 # IsWestUSBiome    = MissCoord & ( x$biome     %in% WestUSBiomes )
  #---~---
 
  #---~---
  #   Select likely WestUS observations. We will assess the inclusion/exclusion
  # based on how many data we end up with. We will seek to have as many as possible 
  # without risking adding sites that shouldn't be included.
  #---~---
  IsWestUS = (( IsCoord_WestUS ) & ( IsWestUSClimate
                    )
  )#end IsWestUS
  #---~---
  
  return(IsWestUS)
}#end SelectWestUS
#---~---
  
  
  

#---~---
#   This function assigns growth forms to individuals using harmonised species and 
# additional inference from trait values.
#---~---
TRY_Harmonise_GrowthForm <<- function(x,MinDBH=10,MinHeight=5){

   #--- Some growth form entries are empty but not with NA. Turn them into NA
   x = x %>%
      mutate( growth_form     = ifelse( test = growth_form %in% ""
                                      , yes  = NA_character_
                                      , no   = growth_form
                                      )#end ifelse
            , plant_woodiness = ifelse( test = plant_woodiness %in% ""
                                      , yes  = NA_character_
                                      , no   = plant_woodiness
                                      )#end ifelse
            )#end mutate
   #---~---

   #--- Initialise tibble for unique growth forms, and append counter for likely trees
   UniqGrowth = x %>%
      mutate( TreeScore      = 0L
            , ShrubScore     = 0L
            , WoodyScore     = 0L
            , SemiWoodyScore = 0L
            , NonWoodyScore  = 0L
            )#end mutate
   #---~---

   #---~---
   #   Try multiple wood traits.
   #---~---

   TreeRaunkiaer      = c( "Megaphanerophyte" , "Mesophanerophyte")
   ShrubRaunkiaer     = c( "Microphanerophyte", "Nanophanerophyte")
   WoodyRaunkiaer     = c( TreeRaunkiaer, ShrubRaunkiaer )
   SemiWoodyRaunkiaer = c( "Chamaephyte" )
   NonWoodyRaunkiaer  = c( "Aerophyte", "Epiphyte"  ,"Hemicryptophyte", "Geophyte"
                         , "Helophyte", "Hydrophyte", "Therophyte"    )
   UniqGrowth    = UniqGrowth %>%
       mutate( TreeScore      = ( TreeScore      + as.integer(dbh       %ge% MinDBH              )
                                                 + as.integer(height    %ge% MinHeight           )
                                                 + as.integer(raunkiaer %in% TreeRaunkiaer       ) )
             , ShrubScore     = ( ShrubScore     + as.integer(raunkiaer %in% ShrubRaunkiaer      ) )
             , WoodyScore     = ( WoodyScore     + as.integer(is.finite(wood_dens)               )
                                                 + as.integer(is.finite(bark_dens)               )
                                                 + as.integer(dbh       %ge% MinDBH              )
                                                 + as.integer(height    %ge% MinHeight           )
                                                 + as.integer(raunkiaer %in% WoodyRaunkiaer      ) )
             , SemiWoodyScore = ( SemiWoodyScore + as.integer(raunkiaer %in% SemiWoodyRaunkiaer  ) )
             , NonWoodyScore  = ( NonWoodyScore  + as.integer(raunkiaer %in% NonWoodyRaunkiaer   ) )
             )#end mutate
   #---~---


   #---~---
   #   Summarise information for each species.
   #---~---
   UniqGrowth = UniqGrowth %>%
      group_by(ScientificName) %>%
      summarise( GrowthForm     = commonest(x=growth_form    ,na.rm=TRUE)
               , Woodiness      = commonest(x=plant_woodiness,na.rm=TRUE)
               , TreeScore      = sum      (x=TreeScore      ,na.rm=TRUE)
               , ShrubScore     = sum      (x=ShrubScore     ,na.rm=TRUE)
               , WoodyScore     = sum      (x=WoodyScore     ,na.rm=TRUE)
               , SemiWoodyScore = sum      (x=SemiWoodyScore ,na.rm=TRUE)
               , NonWoodyScore  = sum      (x=NonWoodyScore  ,na.rm=TRUE)
               ) %>% #end summarise
      ungroup() %>%
      mutate( GrowthForm = ifelse( test = is.na(GrowthForm) & (TreeScore     %gt% 0 )
                                 , yes  = "Tree"
                                 , no   = GrowthForm
                                 )#end ifelse
            , GrowthForm = ifelse( test = is.na(GrowthForm) & (ShrubScore    %gt% 0 )
                                 , yes  = "Shrub"
                                 , no   = GrowthForm
                                 )#end ifelse
            , Woodiness  = ifelse( test = is.na(Woodiness) & (WoodyScore     %gt% 0 )
                                 , yes  = "Woody"
                                 , no   = Woodiness
                                 )#end ifelse
            , Woodiness  = ifelse( test = is.na(Woodiness) & (SemiWoodyScore %gt% 0 )
                                 , yes  = "Semi-woody"
                                 , no   = Woodiness
                                 )#end ifelse
            , Woodiness  = ifelse( test = is.na(Woodiness) & (NonWoodyScore  %gt% 0 )
                                 , yes  = "Non-woody"
                                 , no   = Woodiness
                                 )#end ifelse
            )#end mutate
   #---~---


   #---~---
   #   Assign missing values to the commonest life form identified
   #---~---
   idx    = match(x$ScientificName,UniqGrowth$ScientificName)
   Answer = x %>%
      mutate( growth_form     = ifelse( test = is.na(growth_form)
                                      , yes  = UniqGrowth$GrowthForm[idx]
                                      , no   = growth_form
                                      )#end ifelse
            , plant_woodiness = ifelse( test = is.na(plant_woodiness)
                                      , yes  = UniqGrowth$Woodiness [idx]
                                      , no   = plant_woodiness
                                      )#end ifelse
            )#end mutate
   #---~---


   #--- Return answer
   return(Answer)
   #---~---
}#end TRY_Harmonise_GrowthForm
#---~---



#---~---
#   Function to help harmonising biomes using habitat information.
#   NOTE: This is done for sub-regions because there are way too many habitat classes.
#---~---
TRY_Harmonise_NeoTropical_Biome <<- function(x){

   #--- Return input in case variables are missing.
   if (! all(c("biome","habitat") %in% names(x))) return(x)
   #---~---

   #--- Copy data to scalars, but only for potential replacement
   Habitat = ifelse(test=is.na(x$biome),yes=tolower(x$habitat),no=NA_character_)
   #---~---



   #---~---
   #   We only use habitat when the information makes it unambiguous.
   #---~---
   IsDesert       = Habitat %in% c("desert")
   IsTropScrub    = Habitat %in% c("bush steppe","shrub steppe")
   IsTropSav      = Habitat %in% c("cerrado","sav")
   IsTropDrFor    = Habitat %in% c("dry forest","dry forest near coast")
   IsTropMoFor    =
      Habitat %in% c( "amazonian terra firme forest"
                    , "evergreen lowland tropical forest on a terra firme plateau (grand plateau) on granite substrate ..."
                    , "evergreen lowland tropical forest on a terra firme plateau (petit plateau) densely populated wi ..."
                    , "evergreen lowland tropical forest on a terra firme plateau bluff above acarouany creek."
                    , "evergreen lowland tropical forest on a terra firme plateau bluff above mataroni creek near the  ..."
                    , "evergreen lowland tropical forest on a terra firme plateau near st. laurent du maroni that was  ..."
                    , "evergreen lowland tropical forest on a terra firme plateau with lateral drainage."
                    , "evergreen lowland tropical forest on a terra firme plateau with some podzolization and disturba ..."
                    , "evergreen lowland tropical forest on a terra firme volcanic plateau within the tresor nature re ..."
                    , "evergreen lowland tropical forest on a terra firme volcanic plateau."
                    , "forest (woodland; forest habitats and other wooded land)"
                    , "fragment of humid forest by roadside", "humid forest"
                    , "humid forest at edge of pasture", "logged forest", "mature forest"
                    , "montane rain forest", "primary forest", "rain forest"
                    , "roadside in humid forest", "tropical wet forest", "troprf"
                    )#end c
   IsMangrove     = Habitat %in% c("mangroves bordering beach")
   IsPasture      =
      Habitat %in% c( "pasture", "pasture among fragments of rain forest"
                    , "pasture bordering rain forest", "pasture in matrix of cloud forest"
                    , "pasture in matrix of cloud forest remnants"
                    , "pastures in matrix of rain forest", "roadside among pastures"
                    )#end c
   IsPlantation   =
      Habitat %in% c( "3-year old experimental coffee agroforestry site"
                    , "coffee plantation in matrix of humid forest"
                    )#end c
   IsWetlands     = Habitat %in% c("rheophyte")


   #---~---
   #   Update biome
   #---~---
   Answer = x
   Answer$biome[IsDesert    ] = "01 - Desert/Semi-arid"
   Answer$biome[IsTropScrub ] = "03 - Tropical Scrubland"
   Answer$biome[IsTropSav   ] = "04 - Tropical Savannah"
   Answer$biome[IsTropDrFor ] = "05 - Tropical Dry Forest"
   Answer$biome[IsTropMoFor ] = "06 - Tropical Moist Forest"
   Answer$biome[IsMangrove  ] = "07 - Mangroves"
   Answer$biome[IsPasture   ] = "24 - Pastures"
   Answer$biome[IsPlantation] = "26 - Planted Forests"
   #---~---


   #--- Return answer
   return(Answer)
   #---~---
}#end TRY_Harmonise_NeoTropical_Biome
#---~---





#---~---
#     This function fills in mass- and area-based photosynthesis traits when SLA and
# one of the bases are provided. This will respect the input data, even if they are
# not consistent.
#
# Input variables:
# x      - tibble object with traits with standard names.
# am_fac - additional area-mass conversion factor (in case units are inconsistent)
#---~---
TRY_Harmonise_Photosynthesis <<- function(x,am_fac=1.){
   Answer = x %>%
      mutate( a_amax  = ifelse(test=is.finite(a_amax ),yes=a_amax ,no=m_amax /SLA/am_fac)
            , a_jmax  = ifelse(test=is.finite(a_jmax ),yes=a_jmax ,no=m_jmax /SLA/am_fac)
            , a_rdmax = ifelse(test=is.finite(a_rdmax),yes=a_rdmax,no=m_rdmax/SLA/am_fac)
            , a_vcmax = ifelse(test=is.finite(a_vcmax),yes=a_vcmax,no=m_vcmax/SLA/am_fac)
            , m_amax  = ifelse(test=is.finite(m_amax ),yes=m_amax ,no=a_amax *SLA*am_fac)
            , m_jmax  = ifelse(test=is.finite(m_jmax ),yes=m_jmax ,no=a_jmax *SLA*am_fac)
            , m_rdmax = ifelse(test=is.finite(m_rdmax),yes=m_rdmax,no=a_rdmax*SLA*am_fac)
            , m_vcmax = ifelse(test=is.finite(m_vcmax),yes=m_vcmax,no=a_vcmax*SLA*am_fac)
            )#end mutate

   return(Answer)
}#end function TRY_Harmonise_Photosynthesis
#---~---





#---~---
#     This function fills in leaf density and leaf thickness when SLA and
# one of the bases are provided. This will respect the original input data, even if they 
# are not self-consistent.
#
# Input variables:
# x      - tibble object with traits with standard names.
# td_fac - additional conversion factor (in case units are inconsistent)
#---~---
TRY_Harmonise_LeafArchitecture <<- function(x,td_fac=1.){
   Answer = x %>%
      mutate( leaf_dens  = ifelse(test=is.finite(leaf_dens ),yes=leaf_dens ,no=td_fac/SLA/leaf_thick)
            , leaf_thick = ifelse(test=is.finite(leaf_thick),yes=leaf_thick,no=td_fac/SLA/leaf_dens )
            )#end mutate
   return(Answer)
}#end function TRY_Harmonise_LeafArchitecture
#---~---





#---~---
#     This function fills in mass- and area-based component concentration traits when SLA
# and one of the bases are provided. This will respect the original input data, even if they 
# are not self-consistent.
#
# Input variables:
# x      - tibble object with traits with standard names.
# am_fac - additional area-mass conversion factor (in case units are inconsistent)
#---~---
TRY_Harmonise_AreaMassConc <<- function(x,a2m_fac=1.){
   Answer = x %>%
      mutate( leaf_m_carbon = ifelse(test=leaf_m_carbon %gt% 0.,yes=leaf_m_carbon,no=NA_real_)
            , leaf_a_carbon = ifelse(test=leaf_a_carbon %gt% 0.,yes=leaf_a_carbon,no=NA_real_)
            , leaf_m_nitro  = ifelse(test=leaf_m_nitro  %gt% 0.,yes=leaf_m_nitro ,no=NA_real_)
            , leaf_a_nitro  = ifelse(test=leaf_a_nitro  %gt% 0.,yes=leaf_a_nitro ,no=NA_real_)
            , leaf_m_phosph = ifelse(test=leaf_m_phosph %gt% 0.,yes=leaf_m_phosph,no=NA_real_)
            , leaf_a_phosph = ifelse(test=leaf_a_phosph %gt% 0.,yes=leaf_a_phosph,no=NA_real_)
            , leaf_m_chloro = ifelse(test=leaf_m_chloro %gt% 0.,yes=leaf_m_chloro,no=NA_real_)
            , leaf_a_chloro = ifelse(test=leaf_a_chloro %gt% 0.,yes=leaf_a_chloro,no=NA_real_)
            , leaf_m_carot  = ifelse(test=leaf_m_carot  %gt% 0.,yes=leaf_m_carot ,no=NA_real_)
            , leaf_a_carot  = ifelse(test=leaf_a_carot  %gt% 0.,yes=leaf_a_carot ,no=NA_real_)
            , leaf_m_carbon = ifelse( test = is.finite(leaf_m_carbon)
                                    , yes  = leaf_m_carbon
                                    , no   = leaf_a_carbon * SLA * a2m_fac
                                    )#end ifelse
            , leaf_a_carbon = ifelse( test = is.finite(leaf_a_carbon)
                                    , yes  = leaf_a_carbon
                                    , no   = leaf_m_carbon / SLA / a2m_fac
                                    )#end ifelse
            , leaf_m_nitro  = ifelse( test = is.finite(leaf_m_nitro )
                                    , yes  = leaf_m_nitro 
                                    , no   = leaf_a_nitro  * SLA * a2m_fac
                                    )#end ifelse
            , leaf_a_nitro  = ifelse( test = is.finite(leaf_a_nitro )
                                    , yes  = leaf_a_nitro 
                                    , no   = leaf_m_nitro  / SLA / a2m_fac
                                    )#end ifelse
            , leaf_m_phosph = ifelse( test = is.finite(leaf_m_phosph)
                                    , yes  = leaf_m_phosph
                                    , no   = leaf_a_phosph * SLA * a2m_fac
                                    )#end ifelse
            , leaf_a_phosph = ifelse( test = is.finite(leaf_a_phosph)
                                    , yes  = leaf_a_phosph
                                    , no   = leaf_m_phosph / SLA / a2m_fac
                                    )#end ifelse
            , leaf_m_chloro = ifelse( test = is.finite(leaf_m_chloro)
                                    , yes  = leaf_m_chloro
                                    , no   = leaf_a_chloro * SLA * a2m_fac
                                    )#end ifelse
            , leaf_a_chloro = ifelse( test = is.finite(leaf_a_chloro)
                                    , yes  = leaf_a_chloro
                                    , no   = leaf_m_chloro / SLA / a2m_fac
                                    )#end ifelse
            , leaf_m_carot  = ifelse( test = is.finite(leaf_m_carot )
                                    , yes  = leaf_m_carot 
                                    , no   = leaf_a_carot  * SLA * a2m_fac
                                    )#end ifelse
            , leaf_a_carot  = ifelse( test = is.finite(leaf_a_carot )
                                    , yes  = leaf_a_carot 
                                    , no   = leaf_m_carot  / SLA / a2m_fac
                                    )#end ifelse
            )#end mutate



   return(Answer)
}#end function TRY_Harmonise_AreaMassConc
#---~---





#---~---
#     This function fills in stoichiometry relationships based on contents and ratios.
# This will respect the input data, even if they are not consistent.
#
# Input variables:
# x      - tibble object with traits with standard names.
# cn_fac - additional conversion factor between C and N (in case units are inconsistent)
# cp_fac - additional conversion factor between C and P (in case units are inconsistent)
#---~---
TRY_Harmonise_LeafStoichiometry <<- function(x,cn_fac=1.,cp_fac=1.){
   Answer = x %>%
      mutate( leaf_c   = ifelse( test = leaf_c   %gt% 0., yes = leaf_c  , no = NA_real_)
            , leaf_n   = ifelse( test = leaf_n   %gt% 0., yes = leaf_n  , no = NA_real_)
            , leaf_p   = ifelse( test = leaf_p   %gt% 0., yes = leaf_p  , no = NA_real_)
            , leaf_c2n = ifelse( test = leaf_c2n %gt% 0., yes = leaf_c2n, no = NA_real_)
            , leaf_c2p = ifelse( test = leaf_c2p %gt% 0., yes = leaf_c2p, no = NA_real_)
            , leaf_n2p = ifelse( test = leaf_c2p %gt% 0., yes = leaf_c2p, no = NA_real_)
            , leaf_c   = ifelse( test = is.finite(leaf_c)
                               , yes  = leaf_c
                               , no   = 1./cn_fac*leaf_c2n*leaf_n
                               )#end ifelse
            , leaf_c   = ifelse( test = is.finite(leaf_c)
                               , yes  = leaf_c
                               , no   = 1./cp_fac*leaf_c2p*leaf_p
                               )#end ifelse
            , leaf_n   = ifelse( test = is.finite(leaf_n)
                               , yes  = leaf_n
                               , no   = cn_fac*leaf_c  /leaf_c2n
                               )#end ifelse
            , leaf_n   = ifelse( test = is.finite(leaf_n)
                               , yes  = leaf_n
                               , no   = cn_fac/cp_fac*leaf_n2p*leaf_p
                               )#end ifelse
            , leaf_p   = ifelse( test = is.finite(leaf_p)
                               , yes  = leaf_p
                               , no   = cp_fac*leaf_c  /leaf_c2p
                               )#end ifelse
            , leaf_p   = ifelse( test = is.finite(leaf_p)
                               , yes  = leaf_p
                               , no   = cp_fac/cn_fac*leaf_n  /leaf_n2p
                               )#end ifelse
            , leaf_c2n = ifelse( test = is.finite(leaf_c2n)
                               , yes  = leaf_c2n
                               , no   = cn_fac*leaf_c  /leaf_n
                               )#end ifelse
            , leaf_c2p = ifelse( test = is.finite(leaf_c2p)
                               , yes  = leaf_c2p
                               , no   = cp_fac*leaf_c  /leaf_p
                               )#end ifelse
            , leaf_n2p = ifelse( test = is.finite(leaf_n2p)
                               , yes  = leaf_n2p
                               , no   = cp_fac/cn_fac*leaf_n  /leaf_p
                               )#end ifelse
            , leaf_c2n = ifelse( test = is.finite(leaf_c2n)
                               , yes  = leaf_c2n
                               , no   = leaf_c2p/leaf_n2p
                               )#end ifelse
            , leaf_c2p = ifelse( test = is.finite(leaf_c2p)
                               , yes  = leaf_c2p
                               , no   = leaf_c2n*leaf_n2p
                               )#end ifelse
            , leaf_n2p = ifelse( test = is.finite(leaf_n2p)
                               , yes  = leaf_n2p
                               , no   = leaf_c2p/leaf_c2n
                               )#end ifelse
            )#end mutate
   return(Answer)
}#end function TRY_Harmonise_LeafStoichiometry
#---~---





#---~---
#     This function fills in leaf area and leaf biomass when SLA and
# one of the bases are provided. This will respect the input data, even if they are
# not consistent.
#
# Input variables:
# x      - tibble object with traits with standard names.
# td_fac - additional conversion factor (in case units are inconsistent)
#---~---
TRY_Harmonise_LeafBioArea <<- function(x,am_fac=1.){
   Answer = x %>%
      mutate( bleaf     = ifelse(test=is.finite(bleaf    ),yes=bleaf    ,no=am_fac*leaf_area/SLA)
            , leaf_area = ifelse(test=is.finite(leaf_area),yes=leaf_area,no=bleaf*SLA/am_fac    )
            )#end mutate
   return(Answer)
}#end function TRY_Harmonise_LeafBioArea
#---~---





#---~---
#     This function fills in crown area and crown diameter when both are included in the
# trait search but only one of them is provided for an observation. This will respect the 
# input data, even if they are not consistent.
#
# Input variables:
# x         - tibble object with traits with standard names.
# cd2ca_fac - additional conversion factor (in case units are inconsistent)
#---~---
TRY_Harmonise_CrownSize <<- function(x,cd2ca_fac=1.){
   Answer = x %>%
      mutate( crown_area = ifelse( test = is.finite(crown_area)
                                 , yes  = crown_area
                                 , no   = 0.25 * pi * crown_diam^2 * cd2ca_fac
                                 )#end ifelse
            , crown_diam = ifelse( test = is.finite(crown_diam)
                                 , yes  = crown_diam
                                 , no   = 2. * sqrt( crown_area / pi / cd2ca_fac )
                                 )#end ifelse
            )#end mutate
   return(Answer)
}#end function TRY_Harmonise_CrownSize
#---~---





#---~---
#     This function fills in leaf texture (toughness) measurements when leaf thickness
# is provided (or finds leaf thickness when both are provided).
#
# Input variables:
# x        - tibble object with traits with standard names.
# thtx_fac - additional conversion factor between leaf thickness and texture
#            (in case units are inconsistent)
#---~---
TRY_Harmonise_LeafTexture <<- function(x,thtx_fac=1.){
   Answer = x %>%
      mutate( leaf_thick   = ifelse(test=leaf_thick   %gt% 0.,yes=leaf_thick  ,no=NA_real_)
            , leaf_f_tear  = ifelse(test=leaf_f_tear  %gt% 0.,yes=leaf_f_tear ,no=NA_real_)
            , leaf_f_punct = ifelse(test=leaf_f_punct %gt% 0.,yes=leaf_f_punct,no=NA_real_)
            , leaf_t_tear  = ifelse(test=leaf_t_tear  %gt% 0.,yes=leaf_t_tear ,no=NA_real_)
            , leaf_t_punct = ifelse(test=leaf_t_punct %gt% 0.,yes=leaf_t_punct,no=NA_real_)
            , leaf_f_tear  = ifelse( test = is.finite(leaf_f_tear)
                                   , yes  = leaf_f_tear
                                   , no   = leaf_t_tear   * leaf_thick   * thtx_fac
                                   )#end ifelse
            , leaf_f_punct = ifelse( test = is.finite(leaf_f_punct)
                                   , yes  = leaf_f_punct
                                   , no   = leaf_t_punct  * leaf_thick   * thtx_fac
                                   )#end ifelse
            , leaf_t_tear  = ifelse( test = is.finite(leaf_t_tear)
                                   , yes  = leaf_t_tear
                                   , no   = leaf_f_tear   / leaf_thick   / thtx_fac
                                   )#end ifelse
            , leaf_t_punct = ifelse( test = is.finite(leaf_t_punct)
                                   , yes  = leaf_t_punct
                                   , no   = leaf_f_punct  / leaf_thick   / thtx_fac
                                   )#end ifelse
            , leaf_thick   = ifelse( test = is.finite(leaf_thick)
                                   , yes  = leaf_thick
                                   , no   = leaf_f_tear  / leaf_t_tear   / thtx_fac
                                   )#end ifelse
            , leaf_thick   = ifelse( test = is.finite(leaf_thick)
                                   , yes  = leaf_thick
                                   , no   = leaf_f_punct / leaf_t_punct / thtx_fac
                                   )#end ifelse
            )#end mutate
   return(Answer)
}#end function TRY_Harmonise_LeafTexture
#---~---<|MERGE_RESOLUTION|>--- conflicted
+++ resolved
@@ -199,17 +199,6 @@
    #---~---
    #   Retrieve spatial points.
    #---~---
-<<<<<<< HEAD
-   PointsSP    = vect(data.frame(x=lon,y=lat),geom=c("x","y"),crs="EPSG:4326")
-   PointsSF    = st_as_sf(PointsSP)
-   CountriesSF = st_as_sf(CountriesSP)
-   dummy       = sf_use_s2(FALSE)
-   GeoInfo   = as_tibble(st_join(PointsSF,CountriesSF))
-   dummy       = sf_use_s2(TRUE)
-   
-   #---~---
-   
-=======
    PointsSP    = vect(x=data.frame(x=lon,y=lat),geom=c("x","y"),crs="EPSG:4326")
    PointsSF    = st_as_sf(PointsSP)
    CountriesSF = st_as_sf(CountriesSP)
@@ -218,8 +207,6 @@
    dummy       = sf_use_s2(TRUE)
    #---~---
 
-
->>>>>>> 26511d25
    #---~---
    #   For some reason French Guiana doesn't belong to any continent.
    #---~---
@@ -267,35 +254,7 @@
    LargeCountries = LargeCountries[LargeCountries %in% Country]
    for (Large in LargeCountries){
       cat0("      > Assign sub-national region for data from ",Large,".")
-<<<<<<< HEAD
-     #---~---
-     #   Select data from the large country
-     #---~---
-     IsLarge  = Country %in% Large
-     PointsSP = vect(data.frame(x=lon[IsLarge],y=lat[IsLarge]),geom=c("x","y"),crs="EPSG:4326")
-     PointsSF    = st_as_sf(PointsSP)
-     #---~---
-     
-     #---~---
-     #   Convert country data into a spatial polygon
-     #---~---
-     LargeSF = sf::st_as_sf(get(paste0(gsub(pattern=" ",replacement="",x=Large),"SP")))
-     LargeSF = st_transform(LargeSF,crs(CountriesSF))
-     #---~---
-     #---~---
-     #   Append sub-national label to data.
-     #---~---
-     dummy       = sf_use_s2(FALSE)
-     LargeInfo        = as_tibble(st_join(PointsSF, LargeSF))
-     dummy       = sf_use_s2(TRUE)
-     SubNational      = as.character(LargeInfo$shapeISO)
-     Append           = ! is.na(SubNational)
-     Country[IsLarge] = ifelse( test = Append
-                                , yes  = paste(Country[IsLarge],SubNational)
-                                , no   = Country[IsLarge]
-     )#end ifelse
-     #---~---
-=======
+
       #---~---
       #   Select data from the large country
       #---~---
@@ -336,7 +295,6 @@
                                , no   = Country[IsLarge]
                                )#end ifelse
       #---~---
->>>>>>> 26511d25
    }#end for (Large in LargeCountries)
 
 
@@ -788,21 +746,32 @@
 #     This function selects West US (sensu strictu) observations.
 #---~---
 SelectWestUS <<- function(x){
+  #---~---
+  #   First step: List country/state of interest.
+  #---~---
+  WestUSStates = c("United States CA", "United States OR", "United States WA")
+  WestUSCountry = c("United States")
+  WestUSContinent = c("North America")
+  #---~--- 
+  
   
   #---~---
-  #   First step: List climates represented in West US.
+  #   Second step: List climates represented in West US.
   #---~---
   WestUSClimates   = c("Csa", "Csb", "Dsb", "Dsc", "Dfa", "Dfc")
   #---~---
-
+  
+  
   #---~---
   #   We first select the observations based on longitude and latitude. If not, then we
-  # rely on climates and biomes.
+  # rely on state, country, and climate.
   #---~---
-  IsCoord_WestUS     = ( x$lon %wr% c(-126,-114) ) &  ( x$lat %wr% c(32,49) )
-  MissCoord         = is.na(x$lat) | is.na(x$lon)
-  IsWestUSClimate  = MissCoord & ( x$climate   %in% WestUSClimates )
- # IsWestUSBiome    = MissCoord & ( x$biome     %in% WestUSBiomes )
+  IsWestUSCoord      = ( x$lon %wr% c(-126,-114) ) &  ( x$lat %wr% c(32,49) )
+  MissCoord          = is.na(x$lat) | is.na(x$lon)
+  IsWestUSState      = MissCoord & (x$country   %in% WestUSStates)
+  IsWestUSCountry    = MissCoord & (x$country   %in% WestUSCountry)
+  IsWestUSContinent  = MissCoord & (x$continent %in% WestUSContinent)
+  IsWestUSClimate    = MissCoord & (x$climate   %in% WestUSClimates )
   #---~---
  
   #---~---
@@ -810,8 +779,8 @@
   # based on how many data we end up with. We will seek to have as many as possible 
   # without risking adding sites that shouldn't be included.
   #---~---
-  IsWestUS = (( IsCoord_WestUS ) & ( IsWestUSClimate
-                    )
+  IsWestUS = ( IsWestUSCoord | IsWestUSState
+               | ( IsWestUSContinent & IsWestUSCountry & IsWestUSClimate)
   )#end IsWestUS
   #---~---
   
