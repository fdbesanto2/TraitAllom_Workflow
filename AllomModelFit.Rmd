---
title: "TRY allometric models"
author: "Marcos Longo"
date: "2023-01-09"
output: html_document
---

```{=html}
<style>
pre {
  overflow-x: auto;
}
pre code {
  word-wrap: normal;
  white-space: pre;
}
</style>
```
```{r setup, include=FALSE}
knitr::opts_chunk$set(echo = TRUE)
```

# Introduction.

This script seeks to establish allometric relationships for different plant functional groups.

Set paths and file names for input and output.

-   **home_path**. The user home path.
-   **main_path**. Main working directory
-   **util_path**. The path with the additional utility scripts (the full path of `RUtils`).
-   **summ_path**. Path for the allometry summary.
-   **plot_path**. The main output path for the simulation plots.
-   **rdata_path**. Output path for R objects (so we can use it for comparisons.)

```{r, label='path-settings',message=FALSE,results='hide',warning=FALSE}
# Set useful paths and file names
home_path       = path.expand("~")
<<<<<<< HEAD
main_path       = file.path(home_path,"Downloads", "Data","TraitAllom_Workflow")
=======
main_path       = file.path(home_path,"Data", "TraitAllom_Workflow")
>>>>>>> bbbf6638
util_path       = file.path(main_path,"RUtils")
summ_path       = file.path(main_path,"TaxonSummary")
plot_path       = file.path(main_path,"Figures")
rdata_path      = file.path(main_path,"RData")
```

The following block defines some settings that were used for defining clusters and standardised major axes. This is used to reload the correct data sets and to generate unique labels for the allometry objects.

-   **use_lifeclass**. Which life-form/phylogenetic level was used to subset the original data set. Options are:

    -   `"FlowerTrees"`. Trees, classes Magnoliopsida and Liliopsida (flowering plants).
    -   `"Shrubs"`. Shrubs
    -   `"Grasses"`. Grasses/Herbs
    -   `"FlowerPlants"`. All life forms, classes Magnoliopsida and Liliopsida
    -   `"Pinopsida"`. Conifers (class Pinopsida), all life forms
    -   `"SeedPlants"`. Seed plants, all life forms: classes Cycadopsida, Ginkgoopsida, Gnetopsida, Liliopsida, Magnoliopsida and Pinopsida.
    -   `"Plantae"`. All plants

-   **use_realm**. Which realm was used to subset the original data set. Current options are:

    -   `"NeoTropical"`. South and Central America
    -   `"PanTropical"`. All continents.
    -   `"AfricaTropical"`. Africa
    -   `"AsiaTropical"`. Asia
    -   `"WestUS"`. Western US

```{r, label='set-sma-options',message=FALSE,results='hide',warning=FALSE}

# Life-form/phylogenetic level to use for SMA analyses.
use_lifeclass  = c("FlowerTrees","Shrubs","Grasses","FlowerPlants","Pinopsida","SeedPlants","Plantae")[6L]

# Realm to use for SMA analyses.
use_realm  = c("NeoTropical","PanTropical", "AfricaTropical", "AsiaTropical", "WestUS")[1L]

# Taxonomic level of detail for SMA analyses. This is used to retrieve the correct "Tidy TRY" data set
# with the cluster assignment. Allometric models are always developed from individual observations.
fit_taxon = c("Individual","Species","Genus")[2L]
```



Settings for reloading or rerunning multiple steps of this script. These are all logical variables, with `TRUE` meaning to reload previous calculations, and `FALSE` meaning to calculate the step again. If the RData file is not found, these variables will be ignored.

-  **reload_input_allom**. Reload the input data for fitting the allometric models?
-  **reload_height_allom**. Reload the height-DBH models?
-  **reload_agb_allom**. Reload above-ground biomass models?
-  **reload_bleaf_allom**. Reload leaf biomass models?
-  **reload_leaf_area_allom**. Reload individual leaf area models?
-  **reload_crown_area_allom**. Reload individual crown area models?
-  **reload_crown_depth_allom**. Reload crown depth models?
-  **reload_bark_thick_allom**. Reload bark thickness models?
```{r, label='set-reload',message=FALSE,results='hide',warning=FALSE}
reload_input_allom       = c(FALSE,TRUE)[2L] # Reload the input data for fitting the allometric models?
reload_height_allom      = c(FALSE,TRUE)[2L] # Reload the height-DBH models?
reload_agb_allom         = c(FALSE,TRUE)[2L] # Reload above-ground biomass models?
reload_bleaf_allom       = c(FALSE,TRUE)[2L] # Reload leaf biomass models?
reload_leaf_area_allom   = c(FALSE,TRUE)[2L] # Reload individual leaf area models?
reload_crown_area_allom  = c(FALSE,TRUE)[2L] # Reload individual crown area models?
reload_crown_depth_allom = c(FALSE,TRUE)[2L] # Reload crown depth models?
reload_bark_thick_allom  = c(FALSE,TRUE)[2L] # Reload bark thickness models?
```



The following block defines some settings for model fitting.

-  **CntAllomMin**. Minimum number of valid points to consider for maps.
-  **CntAllomMax**. Maximum number of points to consider for fitting. This is used to limit the model fitting to a more manageable number of observations when allometric data are exceedingly large. If no cap is sought, set `CntAllomMax = +Inf`, which will ensure to always use the actual number of observations. This setting is independent on the data binning sampling described in the next chunk.
-  **AllomConfInt**. Confidence interval for allometric equations.
-  **AllomFitXIC**. Which information criterion to use when comparing models? Options are `"AIC"` (default) for Akaike Information Criterion, `"BIC"` for Bayesian Information Criterion, `"ARMSE"` for the adjusted root mean square error (accounting for the number of
parameters) and `"mR2Adj"` for the negative adjusted coefficient of determination ($-R^2_\textrm{adj}$). The information criteria approaches will pick the model with the highest likelihood (corrected for additional parameters), whereas the `"aRMSE"` and `"wRMSE"` will heavily penalise biased models. As a consequence, information criteria approaches will be more likely to select heteroscedastic or log-normal models, and `"aRMSE"` will likely pick homoscedastic models. Option
`"wRMSE"` is intended to account for both, but it is still experimental and can get the worst of both worlds instead of the best of both worlds.
-  **AllomMaxItOptim**. Maximum number of iterations before giving up optimising the model. This is actually what controls the search for the optimal point, and should be relatively high (1000--5000) as sometimes the initial guess is too far from the actual optimal.
-  **AllomMaxItGain**. Maximum number of iterations for calling the main optimiser for seeking a better maximum using the previous optimised set of parameters. This sometimes helps improving the model, but it typically stabilises after a handful of iterations (about 5).
-  **AllomTolOptim**. Relative tolerance for model fitting. This controls the error tolerance of the optimiser itself and should be stricter ($10^{-7}$) or less).
-  **AllomTolGain**. Relative tolerance for successive calls of the main optimiser. Values of the order of $10^{-5}$ are typically sufficient.
-  **UseFixedModel**. If `TRUE`, use global observations to define the best model formulation (equation type), and use this one for all classes and categories. If `FALSE`, use the test the best formulation for each class and category within class.
-  **AllomCntPred**. Number of points spanning the range of predictors for fitted curve.
-  **AllomQuantPred**. Logical flag: should the values span evenly by quantiles (TRUE) or just linearly (FALSE).
```{r, label='set-map-options',message=FALSE,results='hide',warning=FALSE}
CntAllomMin   = 100L      # Minimum number of points for fitting allometric models.
CntAllomMax   = Inf       # Maximum number of points for fitting allometric models (if more data are available, we sample the training data sets).
AllomConfInt  = 0.95      # Confidence interval for allometric model fittings.

# Information criterion for selecting the best model
AllomFitXIC     = c("AIC","BIC","aRMSE","wRMSE")[1L]

# Settings for non-linear heteroscedastic model fitting.
AllomMaxItOptim  = 10000L   # Max. # of iterations for the gnls optimisation
AllomMaxItGain   = 5L       # Max. # of iterations for the nls optimisation step 
AllomTolOptim    = 1.e-8    # Tolerance for convergence in the gnls algorithm
AllomTolGain     = 1.e-4    # Tolerance for convergence criterion in nls step



# Settings for predicting values.
UseFixedModel  = TRUE     # Use the same functional form (model) for each class category?
AllomCntPred   = 101L     # Number of points spanning the range of predictor for fitted curve.
AllomQuantPred = TRUE     # Span predictor evenly across quantiles (TRUE) or linearly (FALSE)
AllomCntBoot   = 16L      # 1024L    # Number of times for bootstrapping for generating confidence bands.
```


Random number seeds for the multiple models. Set these to specific numbers to ensure code reproducibility, or set them to `NA_integer_` for completely random data points.
- **rseed_input**. Random seed for gap filling traits (typically SLA and wood density) for the allometry training data.
- **rseed_height**. Random seed for fitting the allometry model for height.
- **rseed_agb**. Random seed for fitting the allometry model for above-ground biomass.
- **rseed_bleaf**. Random seed for fitting the allometry model for leaf biomass.
- **rseed_leaf_area**. Random seed for fitting the allometry model for leaf area.
- **rseed_crown_area**. Random seed for fitting the allometry model for crown area.
- **rseed_crown_depth**. Random seed for fitting the allometry model for crown depth.
- **rseed_bark_thick**. Random seed for fitting the allometry model for bark thickness.

```{r, label='set-random-seeds',message=FALSE,results='hide',warning=FALSE}
rseed_input       = 0L   # Random seed - input data gap filling
rseed_height      = 6L   # Random seed - height allometry
rseed_agb         = 12L  # Random seed - above-ground biomass
rseed_bleaf       = 18L  # Random seed - leaf biomass
rseed_leaf_area   = 24L  # Random seed - leaf area
rseed_crown_area  = 30L  # Random seed - crown area
rseed_crown_depth = 36L  # Random seed - crown depth
rseed_bark_thick  = 42L  # Random seed - bark thickness

```

Sampling parameters for the data binning.

- **UseSizeBins**. Should the training date be resampled by size bins? Provide one value (`TRUE`|`FALSE`) for each predicting variable.
- **MinSmpPerBin**. Minimum number of observations for each bin. Binning will not occur unless there are at least twice as many valid points (and possibly even more points in case of very imbalanced data sets).
- **MaxCntBins**. Maximum number of bins to be considered.

```{r, label='set-binning-options',message=FALSE,results='hide',warning=FALSE}
UseSizeBins  = c(height=TRUE,agb=FALSE,bleaf=FALSE,leaf_area=FALSE,crown_area=TRUE,crown_depth=TRUE,bark_thick=FALSE)
MinSmpPerBin = 100L
MaxCntBins   = 50L
```


Set up some flags to either plot (`TRUE`) or skip (`FALSE`) groups of plots.

- **plot_allom_scatter**. Plot scatter plot comparing observations with predicted values?
- **plot_allom_fun**. Plot functional form of models as function of size? 

```{r,label='plot-switches',message=FALSE,results='hide',warning=FALSE}
plot_allom_scatter     = c(FALSE,TRUE)[2L] # Plot allometry scatter plot ? (TRUE|FALSE)
plot_allom_fun         = c(FALSE,TRUE)[2L] # Plot allometry function?      (TRUE|FALSE)
```


General plot options for `ggplot`.

```{r, label='set-ggplot',message=FALSE,results='hide',warning=FALSE}
gg_device        = c("pdf") # Output devices to use (Check ggsave for acceptable formats)
gg_depth         = 300      # Plot resolution (dpi)
gg_ptsz          = 24       # Font size
gg_width         = 11.0     # Plot width for non-map plots (units below)
gg_height        = 8.5      # Plot height for non-map plots (units below)
gg_units         = "in"     # Units for plot size
gg_screen        = TRUE     # Show plots on screen as well?
gg_tfmt          = "%Y"     # Format for time 
gg_ncolours      = 129      # Number of node colours for heat maps.
gg_fleg          = 1./6.    # Fraction of plotting area dedicated for legend
ndevice = length(gg_device)
```


Options for allometry plots:

- **CntDensThresh**. Number of points above which we select density plots instead of scatter plots. Note: if the plot uses logarithmic scale in either axis, the code will force scatter plots.
- **CntDensBin**. Number of bins for 2-D density plots.
- **DensPalette**. Colour palette for density bins.
- **DensReverse**. Should we use the reverse palette? (TRUE | FALSE)
- **DensCntColour**. Number of colours to use in the colour ramp.
- **DensTrans**. Variable transformation for density plots.
- **DensRange**. Range for the binned plots, in case a fixed range is sought. This is a vector of 2 (minimum and maximum). If you want to use the default values, set them to `NA_real_`. For completely unbounded values, set both values to `NA_real_`.
- **PointColour**. Point colour when using scatter plots instead of density.
- **PointShape**. Point shape when using scatter plots instead of density.
- **PointSize**. Point size when using scatter plots instead of density.

Scales for x and y axes. Options are `"identity"` (linear), `"log"` (logarithmic, useful for non-linear ranges that are always positive), `"neglog"` (negative logarithm of negative number, i.e. $-\log{\left(-x\right)}$, useful for non-linear scales that are always negative), `"sqrt"` (square root, useful for non-linear ranges that must include zero) and `"cbrt"` (cube root, useful for non-linear ranges that can be positive or negative).

- **xTransAllom**. Vector with transformation for the x axis, one for each X predictor (DBH, Height, Size, WDSize, LMSize)
- **xTransAllom**. Vector with transformation for the y axis, one for each allometric relationship (Height, AGB, BLeaf, LeafArea, CrownArea, CrownDepth, BarkThick)

```{r, label='set-allom-plots',message=FALSE,results='hide',warning=FALSE}
CntDensThresh = 1000L
CntDensBin    = 40L
DensPalette   = "Blues"
DensReverse   = FALSE
DensCntColour = 200L
DensTrans     = "log10"
DensRange     = c(1L,NA_real_)
PointColour   = "#418CC3" # Colour for points (when not using density).
PointShape    = 16L      # Point shape format (when not using density).
PointSize     = 0.75      # Point size (when not using density).

xTransAllom   = c( DBH        = "identity", Height     = "identity", Size       = "log"
                 , WDSize     = "log"     , LMSize     = "log"     )
yTransAllom   = c( Height     = "identity", AGB        = "log"     , BLeaf      = "log"
                 , LeafArea   = "log"     , CrownArea  = "log"     , CrownDepth = "identity"
                 , BarkThick  = "log"     )
```

<!-- =================================================================================== -->
<!-- =================================================================================== -->
<!-- =================================================================================== -->
<!-- =================================================================================== -->
<!-- =================================================================================== -->
<!--                                                                                     -->
<!--               CHANGES BEYOND THIS POINT ARE ONLY FOR CODE DEVELOPMENT               -->
<!--                                                                                     -->
<!-- =================================================================================== -->
<!-- =================================================================================== -->
<!-- =================================================================================== -->
<!-- =================================================================================== -->
<!-- =================================================================================== -->

# Main script

**Note:** Code changes beyond this point are only needed if you are developing the notebook.

## Initial settings.

First, we load the list of host land model variables that we may consider for the comparison.

```{r, label='load-everything',message=FALSE,results='hide',warning=FALSE}
source(file.path(util_path,"load.everything.r"),chdir=TRUE)
```


We also list all colour palettes from packages `RColorBrewer` and `viridis`.  This will be useful when deciding the colour ramps.
```{r, label='retrieve-colour-ramps',message=FALSE, results='hide'}
# List of palettes in package RColorBrewer and viridis
BrewerPalInfo  = rownames(RColorBrewer::brewer.pal.info)
ViridisPalInfo = as.character(lsf.str("package:viridis"))
ViridisPalInfo = ViridisPalInfo[! grepl(pattern="^scale_",x=ViridisPalInfo)]
```

Load the harmonised trait data set, stored in file `rdata_TidyTRY`. This is the output of script `TidyTRY.Rmd` so make sure to run that pre-processing first.

```{r, label='tidy-loader',message=FALSE,results='hide',warning=FALSE}
# Set subset of TRY entries.
use_suffix   = paste(use_realm,use_lifeclass         ,sep="_")

# File name with the tidy data set of individual trait observations.
rdata_TidyTRY = file.path(rdata_path,paste0("TidyTRY_" ,use_suffix,".RData")) 

# Check that the file exists and load it.
if (file.exists(rdata_TidyTRY)){
   # Load data.
   cat0(" + Load data from file: ",basename(rdata_TidyTRY),".")
   dummy = load(rdata_TidyTRY)
}else{
   # File not found, stop the script
   cat0(" + File ",basename(rdata_TidyTRY)," not found!")
   cat0("   This script requires pre-processing and subsetting TRY observations.")
   cat0(" - Run script \"TidyTRY.Rmd\" before running this script, and set: ")
   cat0("      use_realm     = \"",use_realm    ,"\"")
   cat0("      use_lifeclass = \"",use_lifeclass,"\"")
   cat0("   in the TidyTRY preamble.")
   stop(" RData object not found.")
}#end if (file.exists(rdata_TidyTRY))


# Build suffix for model fittings.
base_suffix      = paste(use_suffix,fit_taxon,sep="_")
rdata_TidyCluster = file.path(rdata_path,paste0("TidyCluster_",base_suffix,".RData"))

# Check that the file exists and load it.
if (file.exists(rdata_TidyCluster)){
   # Load data.
   cat0(" + Load data from file: ",basename(rdata_TidyCluster),".")
   dummy = load(rdata_TidyCluster)
}else{
   # File not found, stop the script
   cat0(" + File ",basename(rdata_TidyCluster)," not found!")
   cat0("   This script requires pre-processing, subsetting TRY observations, and a cluster analysis.")
   cat0(" - Run scripts \"TidyTRY.Rmd\" and \"TRYTradeOffs.Rmd\" in this orde before running this script, and set: ")
   cat0("      use_realm     = \"",use_realm    ,"\"")
   cat0("      use_lifeclass = \"",use_lifeclass,"\"")
   cat0("   in the \"TidyTRY.Rmd\" and \"TRYTradeOffs.Rmd\" preambles.")
   stop(" RData object not found.")
}#end if (file.exists(rdata_TidyCluster))
```

Define files and paths for input and output. We also create the output paths.

```{r, label='path-define',message=FALSE,results='hide',warning=FALSE}
# Build output directory for trait, allometry, and photosynthesis fits.
allom_path  = file.path(plot_path,paste0("Allom_",base_suffix))

# Build RData object file names for the allometric models.
rdata_input_allom       = file.path(rdata_path,paste0("AllomInput"         ,use_suffix,".RData"))
rdata_height_allom      = file.path(rdata_path,paste0("AllomFit_Height"    ,use_suffix,".RData"))
rdata_agb_allom         = file.path(rdata_path,paste0("AllomFit_AGB"       ,use_suffix,".RData"))
rdata_bleaf_allom       = file.path(rdata_path,paste0("AllomFit_BLeaf"     ,use_suffix,".RData"))
rdata_leaf_area_allom   = file.path(rdata_path,paste0("AllomFit_LeafArea"  ,use_suffix,".RData"))
rdata_crown_area_allom  = file.path(rdata_path,paste0("AllomFit_CrownArea" ,use_suffix,".RData")) 
rdata_crown_depth_allom = file.path(rdata_path,paste0("AllomFit_CrownDepth",use_suffix,".RData"))
rdata_bark_thick_allom  = file.path(rdata_path,paste0("AllomFit_BarkThick" ,use_suffix,".RData"))


# Make sure directories are set.
dummy = dir.create(path=rdata_path     ,showWarnings=FALSE,recursive=TRUE)
dummy = dir.create(path=allom_path     ,showWarnings=FALSE,recursive=TRUE)
```

Define the labels for titles:

```{r,label='set-subtitle-labels',message=FALSE,results='hide',warning=FALSE}
# Label for life-form/phylogenetic level
LabelLife = switch( use_lifeclass
                  , FlowerTrees  = "flowering trees"
                  , Shrubs       = "shrubs"
                  , Grasses      = "grasses"
                  , FlowerPlants = "flowering plants"
                  , Pinopsida    = "conifers"
                  , SeedPlants   = "seed plants"
                  , Plantae      = "plants"
                  , stop("Unrecognised life-form/phylogenetic level.")
                  )#end switch

# Label for floristic realm
LabelRealm = switch( use_realm
                   , NeoTropical = "Neotropical"
                   , PanTropical = "Pantropical"
                   , AfricaTropical = "AfricaTropical"
                   , AsiaTropical = "AsiaTropical"
                   , WestUS = "WestUS"
                   , stop("Unrecognised realm.")
                   )#end switch

# Build sub-title
LabelSubtitle = paste0(LabelRealm," ",LabelLife)
```

Find confidence quantiles based on the confidence range.

```{r, label='set-confidence-band'}
# Find lower and upper confidence bands
AllomConfLwr = 0.5 - 0.5 * AllomConfInt
AllomConfUpr = 0.5 + 0.5 * AllomConfInt

# Find the significance level to consider allometric models significant
AllomAlpha = 1. - AllomConfInt
```

For some plots, we use a square image so it looks nicer. Define the size as the average between height and width.
```{r,label='set-gg-square',message=FALSE,results='hide',warning=FALSE}
# Find size for square plots
gg_square = sqrt(gg_width*gg_height)
```

Define the tibble that helps fitting and plotting allometric models by category

```{r,label='set-categ-allom',message=FALSE,results='hide',warning=FALSE}
# Find the number of sub-classes to test the model
CategTmp  = CategExtra %>%
   filter( ( (XYUse %in% "Colour") | (TraitID %in% 0L) ) & (! duplicated(Class))) %>%
   mutate( TraitName = ifelse( test = TraitID %in% 0L
                             , yes  = "Cluster"
                             , no   = try_trait$Name[match(TraitID,try_trait$TraitID)]
                             )#end ifelse
         )#end mutate
CategAll   = CategExtra %>%
   filter( is.na(TraitID) & (Class %in% "ALL"))

CategAllom = tibble( TraitID    = c(CategAll$TraitID,CategTmp$TraitID)
                   , Name       = c(CategAll$Class,CategTmp$Class)
                   , TraitClass = ifelse( test = TraitID %gt% 0L
                                        , yes  = try_trait$Name[match(TraitID,try_trait$TraitID)]
                                        , no   = ifelse(test=TraitID %eq% 0L, yes="Cluster",no="All")
                                        )#end ifelse
                   , DescClass  = ifelse( test = TraitID %gt% 0L
                                        , yes  = try_trait$Desc[match(TraitID,try_trait$TraitID)]
                                        , no   = ifelse( test = TraitID %eq% 0L
                                                       , yes  = "Data-based cluster"
                                                       , no   = "All data"
                                                       )#end ifelse
                                        )#end ifelse
                   , Colour     = c(CategAll$Colour,CategTmp$Colour)
                   , Symbol     = c(CategAll$Symbol,CategTmp$Symbol)
                   , XYUse      = c(CategAll$XYUse ,CategTmp$XYUse )
                   )#end tibble

CntCategAllom = nrow(CategAllom)
```


# Prepare data for model fitting

Here we will generate tibble `AllomTRY`, which will be the based on `TidyTRY`, but with the following differences:

1. Wood density ($\rho_{w}$) and specific leaf area ($\mathrm{SLA}$), when available, will be gap filled. If the species has a value associated with the trait, we use that value, otherwise, we randomly sample from either the cluster or using the global distribution of values.
2. New variable leaf mass per area ($\mathrm{LMA}$) as the reciprocal of $\mathrm{SLA}$. This may be useful for defining allometric models.
3. We will define three new variables that are derived from diameter at breast height ($\mathrm{DBH}$) and plant height ($h$), as well as $\rho_w$ or $\mathrm{LMA}$ which are often used in allometric models.
  a. Size - This is defined as $\mathrm{DBH}^2 \, h$
  b. WDSize - This is defined as $\rho_w \, \mathrm{Size}$
  b. LMSize - This is defined as $\mathrm{LMA} \, \mathrm{Size}$

```{r, label='try-prepare-allom',message=FALSE,results='hide',warning=FALSE}
if (reload_input_allom && file.exists(rdata_input_allom)){
   # Load existing data.
   cat0(" + Load input allometry data from ",basename(rdata_input_allom),".")
   dummy = load(rdata_input_allom)
}else{
   # Set random seed
   if (is.na(rseed_input)){
      SeedPrep    = Sys.time()
      rseed_input = 3600*hour(SeedPrep) + 60*minute(SeedPred) + floor(second(SeedPrep))
   }#end if (is.na(rseed_input))
   dummy = set.seed(rseed_input)

   cat0(" + Create input data set for training allometric models.")
   # Create tibble AllomTRY based on TidyTRY
   AllomTRY = TidyTRY
   

   cat0(" + Create template for appending new traits as needed.")
   try_template = try_trait[1L,,drop=FALSE] %>%
      mutate( across(where(is.character), ~ NA_character_)
            , across(where(is.integer  ), ~ NA_integer_  )
            , across(where(is.double   ), ~ NA_real_     )
            , across(where(is.logical  ), ~ FALSE        )
            , across(matches("Type")    , ~ "numeric"    )
            , across(matches("Add" )    , ~ 0.           )
            , across(matches("Mult" )   , ~ 1.           )
            , across(matches("Power")   , ~ 1.           ) )

   
   #    Make sure that the main predictors and predictands are all defined. If they are not
   # part of the original data set, add dummy vectors.
   TraitCheck = tribble( ~Name       , ~IDList                     , ~Desc                          , ~Unit   , ~Trans
                       , "SLA"       , "c(3086L,3115L,3116L,3117L)", "Specific Leaf Area"           , "m2okg" , "log"
                       , "WoodDens"  ,                      "c(4L)", "Wood Density"                 , "gocm3" , "identity"
                       , "DBH"       ,                     "c(21L)", "Diameter at Breast Height"    , "cm"    , "identity"
                       , "Height"    ,               "c(18L,3106L)", "Plant Height"                 , "m"     , "identity"
                       , "AGB"       ,                   "c(3446L)", "Aboveground Biomass"          , "kg"    , "log"
                       , "BLeaf"     ,              "c(129L,3441L)", "Leaf Biomass"                 , "kg"    , "log"
                       , "LeafArea"  ,                    "c(410L)", "Leaf Area per Plant"          , "m2"    , "log"
                       , "CrownArea" ,                     "c(20L)", "Crown Area per Plant"         , "m2"    , "log"
                       , "CrownDepth",                    "c(773L)", "Crown Depth"                  , "m"     , "log"
                       , "BarkThick" ,                     "c(24L)", "Bark thickness"               , "cm"    , "identity"
                       , "LMA"       ,                     "c(-1L)", "Leaf Mass per Area"           , "kgom2" , "log"
                       , "Size"      ,                     "c(-2L)", "Tree size"                    , "cm2m"  , "log"
                       , "WDSize"    ,                     "c(-3L)", "Wood-Density Scaled Tree Size", "cg"    , "log"
                       , "LMSize"    ,                     "c(-4L)", "LMA-Scaled Tree Size"         , "gdm"   , "log"
                       )#end tribble
   CntTraitCheck = nrow(TraitCheck)

   
   #---~---
   #   Loop through the list of predictors and predictands, and make sure they are all 
   # present in both the look-up table (try_trait) and the training data set (AllomTRY).
   #---~---
   cat0(" + Check if trait/size variable is available.")
   for (u in sequence(CntTraitCheck)){
      # Retrieve check information.
      uName   = TraitCheck$Name [u]
      uIDList = eval(parse(text=TraitCheck$IDList[u]))
      uDesc   = TraitCheck$Desc [u]
      uUnit   = TraitCheck$Unit [u]
      uTrans  = TraitCheck$Trans[u]

      # Figure out if there is any trait that matches this ID.
      IsTrait = which(try_trait$TraitID %in% uIDList)

      # If trait is not in the data base, include it.
      if (length(IsTrait) == 0L){
         cat0("   - Trait ",uName," not available in look-up table. Append it.")

         # Include trait to the look-up table
         try_append = try_template %>%
            mutate( across(matches("Name"   ), ~ uName      )
                  , across(matches("TraitID"), ~ uIDList[1L])
                  , across(matches("Desc"   ), ~ uDesc      )
                  , across(matches("Unit"   ), ~ uUnit      )
                  , across(matches("Trans"  ), ~ uTrans     ) )
         try_trait = rbind(try_trait,try_append)

         # Add dummy vector to AllomTRY
         AllomTRY[[uName]] = NA_real_
      }else{
         uUsed = try_trait$Name[IsTrait]
         cat0("   - Trait ",uName," available (column ",uUsed,"). Ensure it is positively defined.")

         # Make sure the trait is not zero or negative.
         AllomTRY[[uUsed]] = ifelse( test = AllomTRY[[uUsed]] %gt% 0.
                                   , yes  = AllomTRY[[uUsed]]
                                   , no   = NA_real_
                                   )#end ifelse
      }#end if (length(IsTrait) == 0L)
   }#end for (tc in sequence(CntTraitCheck))
   #---~---
   
      
   #---~----
   #   Check if we can fill in wood density. We will try whenever there are some available
   # data, otherwise, we just skip it. In this case, all models using wood density will be
   # automatically rejected.
   #---~---
   # Retrieve column name.
   IsWoodDens = which(try_trait$TraitID %in% c( 4L))
   WoodDens   = try_trait$Name[IsWoodDens][1L]
   if (any(is.finite(AllomTRY[[WoodDens]]))){
      cat0("   - Gap fill wood density.")

      #---~---
      #    Prepare data for filling information for species where no data are available.
      # First we fill in with global sample, then we refine it by sampling data from
      # within the same cluster (when this is possible).
      #---~---
      # 1. Global sampling.
      GlobalIdx       = which(is.finite(AllomTRY[[WoodDens]]))
      FillWoodDens    = sample(x=AllomTRY[[WoodDens]][GlobalIdx],size=nrow(AllomTRY),replace=TRUE)
      # 2. Split reference wood density by cluster.
      ClusterRef      = which(is.finite(AllomTRY[[WoodDens]]) & (! is.na(AllomTRY$Cluster)))
      WDClusterList   = split(x = AllomTRY[[WoodDens]][ClusterRef],f=AllomTRY$Cluster[ClusterRef])
      # 3. Find species that can be filled with cluster data.
      ClusterFill     = ! is.na(AllomTRY$Cluster)
      IdxClusterList  = split(x = ClusterFill, f = AllomTRY$Cluster[ClusterFill])
      # 4. Sample data by cluster
      ClusterWoodDens = 
         mapply( FUN      = function(x,name,ref){
                               ans = sample(x=rep(ref[[name]],times=2L),size=length(x),replace=TRUE)
                               return(ans)
                            }#end function
               , x        = IdxClusterList
               , name     = as.list(names(IdxClusterList))
               , SIMPLIFY = FALSE
               , MoreArgs = list(ref=WDClusterList)
               )#end mapply
      # 5. Update data for filling
      ClusterFill               = c(unlist(IdxClusterList))
      FillWoodDens[ClusterFill] = c(unlist(ClusterWoodDens))
      #    Further improve filling data when species wood density is available
      SpeciesIdx   = match(AllomTRY$ScientificName,SpeciesTRY$ScientificName)
      FillWoodDens = ifelse( test = is.finite(SpeciesTRY[[WoodDens]][SpeciesIdx])
                           , yes  = SpeciesTRY[[WoodDens]][SpeciesIdx]
                           , no   = FillWoodDens
                           )#end ifelse

      #    Fill in data for missing wood density.
      AllomTRY[[WoodDens]] = ifelse( test = is.finite(AllomTRY[[WoodDens]])
                                  , yes  = AllomTRY[[WoodDens]]
                                  , no   = FillWoodDens
                                  )#end ifelse
   }#end if (any(is.finite(AllomTRY[[WoodDens]])))
   #---~---


   #---~----
   #   Check if we can fill in specific leaf area We will try whenever there are some 
   # available data, otherwise, we just skip it. In this case, all models using wood 
   # density will be automatically rejected.
   #---~---
   # Retrieve column name.
   IsSLA = which(try_trait$TraitID %in% c(3086L,3115L,3116L,3117L))[1L]
   SLA   = try_trait$Name[IsSLA]
   if (any(is.finite(AllomTRY[[SLA]]))){
      cat0("   - Gap fill specific leaf area.")
   
      #---~---
      #    Prepare data for filling information for species where no data are available.
      # First we fill in with global sample, then we refine it by sampling data from
      # within the same cluster (when this is possible).
      #---~---
      # 1. Global sampling.
      GlobalIdx       = which(is.finite(AllomTRY[[SLA]]))
      FillSLA         = sample(x=AllomTRY[[SLA]][GlobalIdx],size=nrow(AllomTRY),replace=TRUE)
      # 2. Split reference wood density by cluster.
      ClusterRef      = which(is.finite(AllomTRY[[SLA]]) & (! is.na(AllomTRY$Cluster)))
      WDClusterList   = split(x = AllomTRY[[SLA]][ClusterRef],f=AllomTRY$Cluster[ClusterRef])
      # 3. Find species that can be filled with cluster data.
      ClusterFill     = ! is.na(AllomTRY$Cluster)
      IdxClusterList  = split(x = ClusterFill, f = AllomTRY$Cluster[ClusterFill])
      # 4. Sample data by cluster
      ClusterSLA = 
         mapply( FUN      = function(x,name,ref){
                               ans = sample(x=rep(ref[[name]],times=2L),size=length(x),replace=TRUE)
                               return(ans)
                            }#end function
               , x        = IdxClusterList
               , name     = as.list(names(IdxClusterList))
               , SIMPLIFY = FALSE
               , MoreArgs = list(ref=WDClusterList)
               )#end mapply
      # 5. Update data for filling
      ClusterFill          = c(unlist(IdxClusterList))
      FillSLA[ClusterFill] = c(unlist(ClusterSLA))
      #    Further improve filling data when species wood density is available
      SpeciesIdx = match(AllomTRY$ScientificName,SpeciesTRY$ScientificName)
      FillSLA    = ifelse( test = is.finite(SpeciesTRY[[SLA]][SpeciesIdx])
                         , yes  = SpeciesTRY[[SLA]][SpeciesIdx]
                         , no   = FillSLA
                         )#end ifelse

      #    Fill in data for missing wood density.
      AllomTRY[[SLA]] = ifelse( test = is.finite(AllomTRY[[SLA]])
                              , yes  = AllomTRY[[SLA]]
                              , no   = FillSLA
                              )#end ifelse
   }#end if (any(is.finite(AllomTRY[[SLA]])))

   
   # Find derived quantities
   cat0("   - Calculate derived quantities.")
   DBH      = try_trait$Name[which(try_trait$TraitID %in% c(  21L)                  )[1L]]
   Height   = try_trait$Name[which(try_trait$TraitID %in% c(  18L,3106L)            )[1L]]
   WoodDens = try_trait$Name[which(try_trait$TraitID %in% c(   4L)                  )[1L]]
   SLA      = try_trait$Name[which(try_trait$TraitID %in% c(3086L,3115L,3116L,3117L))[1L]]
   LMA      = try_trait$Name[which(try_trait$TraitID %in% c(  -1L)                  )[1L]]
   Size     = try_trait$Name[which(try_trait$TraitID %in% c(  -2L)                  )[1L]]
   WDSize   = try_trait$Name[which(try_trait$TraitID %in% c(  -3L)                  )[1L]]
   LMSize   = try_trait$Name[which(try_trait$TraitID %in% c(  -4L)                  )[1L]]

   # Leaf mass per area as the inverse of SLA
   AllomTRY[[LMA]] = ifelse( test = AllomTRY[[SLA]] %gt% 0.
                           , yes  = 1./AllomTRY[[SLA]]
                           , no   = NA_real_
                           )#end ifelse

   # Tree Size and the wood-density and SLA scaled versions
   AllomTRY[[Size  ]] = AllomTRY[[DBH     ]]^2 * AllomTRY[[Height]]
   AllomTRY[[WDSize]] = AllomTRY[[WoodDens]]   * AllomTRY[[Size  ]]
   AllomTRY[[LMSize]] = AllomTRY[[LMA     ]]   * AllomTRY[[Size  ]]

   # Save data to an R object.
   cat0(" + Save input data for allometric models to ",basename(rdata_input_allom),".")
   dummy = save( list              = c( "AllomTRY", "try_trait")
               , file              = rdata_input_allom
               , compress          = "xz"
               , compression_level = 9
               )#end save
}#end if (reload_input_allom && file.exists(rdata_input_allom))
```


# Allometric model fitting.

Here we fit a series of allometric models that account for heteroscedasticity when needed. We currently use pre-determined functions for specific traits, but this may be later revisited for more generalised modelling. In all cases, we seek to fit allometric models for each cluster, and a global model, and save the results for deciding whether or not a global model is more parsimonious than the PFT-specific models.  To do this, we use a generic set of functions that will fit multiple allometric models and select the most parsimonious based on the Bayes Information criterion.

## Height allometry

For DBH-Height allometry, we try to fit three models: (1) a modified Michaelis-Mentel relationship, following [Martínez-Cano _et al._, 2020](https://dx.doi.org/10.1111/gcb.15188), (2) a Weibull-based relationship, following [Feldpausch _et_al._, 2012](https://dx.doi.org/10.5194/bg-9-3381-2012), and (3) a simple exponential relationship. We then select the one that has the best predictive power.

```{r, label='try-fitheight',message=FALSE,results='hide',warning=FALSE}
if (reload_height_allom && file.exists(rdata_height_allom)){
   # Reload data
   cat0(" + Reload height allometry.")
   dummy = load(rdata_height_allom)
}else{
   # Set random seed
   if (is.na(rseed_height)){
      SeedPrep    = Sys.time()
      rseed_height = 3600*hour(SeedPrep) + 60*minute(SeedPred) + floor(second(SeedPrep))
   }#end if (is.na(rseed_height))
   dummy = set.seed(rseed_height)

   # Load some files which will likely be updated as the code is developed.
   source(file.path(util_path,"optim.lsq.htscd.r"    ),chdir=TRUE)
   source(file.path(util_path,"TRY_Allometry_Utils.r"),chdir=TRUE)
   
   # Select variables that will be used for deriving the allometry.
   DBH      = try_trait$Name[which(try_trait$TraitID %in% c(21L)      )[1L]]
   Height   = try_trait$Name[which(try_trait$TraitID %in% c(18L,3106L))[1L]]

   # Build tibble with all models to be tested.
   ModelHeight = tribble( ~Model         , ~xName , ~wName        , ~yName
                        , "MartinezCano" , DBH    , NA_character_ , Height
                        , "Weibull"      , DBH    , NA_character_ , Height
                        , "OneLogLinear" , DBH    , NA_character_ , Height
                        )#end tribble
   
   # Find the suite of allometric models and uncertainties
   cat0(" + Fit models relating DBH and height.")
   FitHeight = Allom_Fit( DataTRY         = AllomTRY
                        , try_trait       = try_trait
                        , ModelTRY        = ModelHeight
                        , CategAllom      = CategAllom
                        , UseFixedModel   = UseFixedModel
                        , InfoCrit        = AllomFitXIC
                        , CntAllomMin     = CntAllomMin
                        , CntAllomMax     = CntAllomMax
                        , AllomConfInt    = AllomConfInt
                        , AllomMaxItOptim = AllomMaxItOptim
                        , AllomMaxItGain  = AllomMaxItGain
                        , AllomTolOptim   = AllomTolOptim
                        , AllomTolGain    = AllomTolGain
                        , AllomCntPred    = AllomCntPred
                        , AllomQuantPred  = AllomQuantPred
                        , AllomCntBoot    = AllomCntBoot
                        , UseSizeBins     = UseSizeBins["height"]
                        , xSample         = DBH
                        , xLogSmp         = FALSE
                        , MinSmpPerBin    = MinSmpPerBin
                        , MaxCntBins      = MaxCntBins
                        , Verbose         = TRUE
                        )#end Allom_Fit

   # Save allometric models
   cat0(" + Save fitted allometric models to ",basename(rdata_height_allom),".")
   dummy = save( list              = c( "AllomTRY", "try_trait", "FitHeight")
               , file              = rdata_height_allom
               , compress          = "xz"
               , compression_level = 9
               )#end save
}#end if (reload_height_allom && file.exists(rdata_height_allom))
```




## Aboveground Biomass allometry

For Size-Aboveground Biomass allometry, we try a variation of models based on [Chave _et al._, (2014)](https://dx.doi.org/10.1111/gcb.12629) and [Baker _et al._ (2004)](https://dx.doi.org/10.1111/j.1365-2486.2004.00751.x). Specifically we test whether diameter at breast height ($\mathrm{DBH}$) is sufficient for predicting biomass, or if we should consider a model that uses the volume equivalent ($\mathrm{DBH}^2\,h$), and whether or not to scale the model with wood density. We also try to relate AGB directly to height instead of $\mathrm{DBH}$, which may be easier for lidar applications.


```{r, label='try-fitagb',message=FALSE,results='hide',warning=FALSE}
if (reload_agb_allom && file.exists(rdata_agb_allom)){
   # Reload data
   cat0(" + Reload AGB allometry.")
   dummy = load(rdata_agb_allom)
}else{
   # Set random seed
   if (is.na(rseed_agb)){
      SeedPrep    = Sys.time()
      rseed_height = 3600*hour(SeedPrep) + 60*minute(SeedPred) + floor(second(SeedPrep))
   }#end if (is.na(rseed_agb))
   dummy = set.seed(rseed_agb)

   # Load some files which will likely be updated as the code is developed.
   source(file.path(util_path,"optim.lsq.htscd.r"    ),chdir=TRUE)
   source(file.path(util_path,"TRY_Allometry_Utils.r"),chdir=TRUE)
   
   # Select variables that will be used for deriving the allometry.
   WoodDens = try_trait$Name[which(try_trait$TraitID %in% c(   4L)      )[1L]]
   DBH      = try_trait$Name[which(try_trait$TraitID %in% c(  21L)      )[1L]]
   Height   = try_trait$Name[which(try_trait$TraitID %in% c(  18L,3106L))[1L]]
   Size     = try_trait$Name[which(try_trait$TraitID %in% c(  -2L)      )[1L]]
   WDSize   = try_trait$Name[which(try_trait$TraitID %in% c(  -3L)      )[1L]]
   AGB      = try_trait$Name[which(try_trait$TraitID %in% c(3446L)      )[1L]]

   # Build tibble with all models to be tested.
   ModelAGB = tribble( ~Model         , ~xName , ~wName        , ~yName
                     , "OneLinear"    , Size   , NA_character_ , AGB
                     , "OneLinear"    , WDSize , NA_character_ , AGB
                     , "OneLogLinear" , DBH    , NA_character_ , AGB
                     , "OneLogLinear" , Height , NA_character_ , AGB
                     , "OneLogLinear" , Size   , NA_character_ , AGB
                     , "OneLogLinear" , WDSize , NA_character_ , AGB
                     , "TwoMixLinear" , DBH    , WoodDens      , AGB
                     , "TwoLogLinear" , DBH    , WoodDens      , AGB
                     , "TwoMixLinear" , Height , WoodDens      , AGB
                     , "TwoLogLinear" , Height , WoodDens      , AGB
                     , "TwoMixLinear" , Size   , WoodDens      , AGB
                     , "TwoLogLinear" , Size   , WoodDens      , AGB
                     )#end tribble

   # Find the suite of allometric models and uncertainties
   cat0(" + Fit models relating tree size, specific mass, and AGB.")
   FitAGB = Allom_Fit( DataTRY         = AllomTRY
                     , try_trait       = try_trait
                     , ModelTRY        = ModelAGB
                     , CategAllom      = CategAllom
                     , UseFixedModel   = UseFixedModel
                     , InfoCrit        = AllomFitXIC
                     , CntAllomMin     = CntAllomMin
                     , CntAllomMax     = CntAllomMax
                     , AllomConfInt    = AllomConfInt
                     , AllomMaxItOptim = AllomMaxItOptim
                     , AllomMaxItGain  = AllomMaxItGain
                     , AllomTolOptim   = AllomTolOptim
                     , AllomTolGain    = AllomTolGain
                     , AllomCntPred    = AllomCntPred
                     , AllomQuantPred  = AllomQuantPred
                     , AllomCntBoot    = AllomCntBoot
                     , UseSizeBins     = UseSizeBins["agb"]
                     , xSample         = DBH
                     , xLogSmp         = FALSE
                     , MinSmpPerBin    = MinSmpPerBin
                     , MaxCntBins      = MaxCntBins
                     , Verbose         = TRUE
                     )#end Allom_Fit

   # Save allometric models
   cat0(" + Save fitted allometric models to ",basename(rdata_agb_allom),".")
   dummy = save( list              = c( "AllomTRY", "try_trait", "FitAGB")
               , file              = rdata_agb_allom
               , compress          = "xz"
               , compression_level = 9
               )#end save
}#end if (reload_agb_allom && file.exists(rdata_agb_allom))
```




## Leaf Biomass allometry

For Size-Leaf Biomass allometry, we try to fit models based on [Lescure _et al._ (1983)](http://www.documentation.ird.fr/hor/fdi:010005089),  [Saldarriaga _et al._ (1988)](https://dx.doi.org/10.2307/2260625). Unlike [Saldarriaga _et al._ (1988)](https://dx.doi.org/10.2307/2260625), we do not try to fit a model with different power parameters for each of $\mathrm{DBH}$, height and wood density; instead, we use "tree size" instead. We also fit leaf mass per unit area ($\mathrm{LMA}$) instead of wood density, as LMA is more directly related to leaf biomass and there is evidence of decoupling between wood and leaf traits in tropical forests ([Baraloto et al. (2010)](https://dx.doi.org/10.1111/j.1461-0248.2010.01517.x)). We also try to relate leaf biomass directly to height instead of $\mathrm{DBH}$, which may be easier for lidar applications.

```{r, label='try-fitbleaf',message=FALSE,results='hide',warning=FALSE}
if (reload_bleaf_allom && file.exists(rdata_bleaf_allom)){
   # Reload data
   cat0(" + Reload Leaf biomass allometry.")
   dummy = load(rdata_bleaf_allom)
}else{
   # Set random seed
   if (is.na(rseed_bleaf)){
      SeedPrep    = Sys.time()
      rseed_height = 3600*hour(SeedPrep) + 60*minute(SeedPred) + floor(second(SeedPrep))
   }#end if (is.na(rseed_bleaf))
   dummy = set.seed(rseed_bleaf)

   # Load some files which will likely be updated as the code is developed.
   source(file.path(util_path,"optim.lsq.htscd.r"    ),chdir=TRUE)
   source(file.path(util_path,"TRY_Allometry_Utils.r"),chdir=TRUE)
   
   # Select variables that will be used for deriving the allometry.
   LMA      = try_trait$Name[which(try_trait$TraitID %in% c(  -1L)                  )[1L]]
   SLA      = try_trait$Name[which(try_trait$TraitID %in% c(3086L,3115L,3116L,3117L))[1L]]
   DBH      = try_trait$Name[which(try_trait$TraitID %in% c(  21L)                  )[1L]]
   Height   = try_trait$Name[which(try_trait$TraitID %in% c(  18L,3106L)            )[1L]]
   Size     = try_trait$Name[which(try_trait$TraitID %in% c(  -2L)                  )[1L]]
   LMSize   = try_trait$Name[which(try_trait$TraitID %in% c(  -4L)                  )[1L]]
   BLeaf    = try_trait$Name[which(try_trait$TraitID %in% c( 129L,3441L)            )[1L]]

   # Build tibble with all models to be tested.
   ModelBLeaf = tribble( ~Model         , ~xName , ~wName        , ~yName
                       , "OneLinear"    , Size   , NA_character_ , BLeaf
                       , "OneLinear"    , LMSize , NA_character_ , BLeaf
                       , "OneLogLinear" , DBH    , NA_character_ , BLeaf
                       , "OneLogLinear" , Height , NA_character_ , BLeaf
                       , "OneLogLinear" , Size   , NA_character_ , BLeaf
                       , "OneLogLinear" , LMSize , NA_character_ , BLeaf
#                       , "TwoMixLinear" , DBH    , LMA           , BLeaf
#                       , "TwoLogLinear" , DBH    , SLA           , BLeaf
#                       , "TwoMixLinear" , Height , LMA           , BLeaf
#                       , "TwoLogLinear" , Height , SLA           , BLeaf
#                       , "TwoMixLinear" , Size   , LMA           , BLeaf
#                       , "TwoLogLinear" , Size   , SLA           , BLeaf
                       )#end tribble

   # Find the suite of allometric models and uncertainties
   cat0(" + Fit models relating tree size, specific mass, and leaf biomass.")
   FitBLeaf = Allom_Fit( DataTRY         = AllomTRY
                       , try_trait       = try_trait
                       , ModelTRY        = ModelBLeaf
                       , CategAllom      = CategAllom
                       , UseFixedModel   = UseFixedModel
                       , InfoCrit        = AllomFitXIC
                       , CntAllomMin     = CntAllomMin
                       , CntAllomMax     = CntAllomMax
                       , AllomConfInt    = AllomConfInt
                       , AllomMaxItOptim = AllomMaxItOptim
                       , AllomMaxItGain  = AllomMaxItGain
                       , AllomTolOptim   = AllomTolOptim
                       , AllomTolGain    = AllomTolGain
                       , AllomCntPred    = AllomCntPred
                       , AllomQuantPred  = AllomQuantPred
                       , AllomCntBoot    = AllomCntBoot
                       , UseSizeBins     = UseSizeBins["bleaf"]
                       , xSample         = DBH
                       , xLogSmp         = FALSE
                       , MinSmpPerBin    = MinSmpPerBin
                       , MaxCntBins      = MaxCntBins
                       , Verbose         = TRUE
                       )#end Allom_Fit

   # Save allometric models
   cat0(" + Save fitted allometric models to ",basename(rdata_bleaf_allom),".")
   dummy = save( list              = c( "AllomTRY", "try_trait", "FitBLeaf")
               , file              = rdata_bleaf_allom
               , compress          = "xz"
               , compression_level = 9
               )#end save
}#end if (reload_bleaf_allom && file.exists(rdata_bleaf_allom))
```






## Leaf Area allometry


For Size-Leaf Area allometry, we use similar models as [Lescure _et al._ (1983)](http://www.documentation.ird.fr/hor/fdi:010005089),  [Saldarriaga _et al._ (1988)](https://dx.doi.org/10.2307/2260625), but without trying to scale predictors with wood density or leaf area (akin to  [Longo _et al._, 2020](https://dx.doi.org/10.1029/2020JG005677)). We also try to relate leaf area directly to height instead of $\mathrm{DBH}$, which may be easier for lidar applications.

```{r, label='try-fit-leafarea',message=FALSE,results='hide',warning=FALSE}
if (reload_leaf_area_allom && file.exists(rdata_leaf_area_allom)){
   # Reload data
   cat0(" + Reload LeafArea allometry.")
   dummy = load(rdata_leaf_area_allom)
}else{
   # Set random seed
   if (is.na(rseed_leaf_area)){
      SeedPrep    = Sys.time()
      rseed_height = 3600*hour(SeedPrep) + 60*minute(SeedPred) + floor(second(SeedPrep))
   }#end if (is.na(rseed_leaf_area))
   dummy = set.seed(rseed_leaf_area)

   # Load some files which will likely be updated as the code is developed.
   source(file.path(util_path,"optim.lsq.htscd.r"    ),chdir=TRUE)
   source(file.path(util_path,"TRY_Allometry_Utils.r"),chdir=TRUE)
   
   # Select variables that will be used for deriving the allometry.
   SLA      = try_trait$Name[which(try_trait$TraitID %in% c(3086L,3115L,3116L,3117L))[1L]]
   DBH      = try_trait$Name[which(try_trait$TraitID %in% c( 21L)      )[1L]]
   Height   = try_trait$Name[which(try_trait$TraitID %in% c( 18L,3106L))[1L]]
   Size     = try_trait$Name[which(try_trait$TraitID %in% c( -2L)      )[1L]]
   LeafArea = try_trait$Name[which(try_trait$TraitID %in% c(410L)      )[1L]]

   # Build tibble with all models to be tested. Forcing fit to be with size because this is
   # the best fit for crown area and leaf biomass, and using consisten predictors would 
   # simplify things for FATES.
   ModelLeafArea = tribble( ~Model         , ~xName , ~wName        , ~yName
                          , "OneLinear"    , Size   , NA_character_ , LeafArea
                          , "OneLogLinear" , DBH    , NA_character_ , LeafArea
                          , "OneLogLinear" , Height , NA_character_ , LeafArea
                          , "OneLogLinear" , Size   , NA_character_ , LeafArea
                          )#end tribble

   # Find the suite of allometric models and uncertainties
   cat0(" + Fit models relating tree size and leaf area.")
   FitLeafArea = Allom_Fit( DataTRY         = AllomTRY
                          , try_trait       = try_trait
                          , ModelTRY        = ModelLeafArea
                          , CategAllom      = CategAllom
                          , UseFixedModel   = UseFixedModel
                          , InfoCrit        = AllomFitXIC
                          , CntAllomMin     = CntAllomMin
                          , CntAllomMax     = CntAllomMax
                          , AllomConfInt    = AllomConfInt
                          , AllomMaxItOptim = AllomMaxItOptim
                          , AllomMaxItGain  = AllomMaxItGain
                          , AllomTolOptim   = AllomTolOptim
                          , AllomTolGain    = AllomTolGain
                          , AllomCntPred    = AllomCntPred
                          , AllomQuantPred  = AllomQuantPred
                          , AllomCntBoot    = AllomCntBoot
                          , UseSizeBins     = UseSizeBins["leaf_area"]
                          , xSample         = DBH
                          , xLogSmp         = FALSE
                          , MinSmpPerBin    = MinSmpPerBin
                          , MaxCntBins      = MaxCntBins
                          , Verbose         = TRUE
                          )#end Allom_Fit

   # Save allometric models
   cat0(" + Save fitted allometric models to ",basename(rdata_leaf_area_allom),".")
   dummy = save( list              = c( "AllomTRY", "try_trait", "FitLeafArea")
               , file              = rdata_leaf_area_allom
               , compress          = "xz"
               , compression_level = 9
               )#end save
}#end if (reload_leaf_area_allom && file.exists(rdata_leaf_area_allom))
```




## Crown Area allometry

For Size-Crown Area allometry, we try to fit the exact same models we tried for leaf area, i.e. similar models as [Lescure _et al._ (1983)](http://www.documentation.ird.fr/hor/fdi:010005089),  [Saldarriaga _et al._ (1988)](https://dx.doi.org/10.2307/2260625), but without trying to scale predictors with wood density or leaf area (akin to  [Longo _et al._, 2020](https://dx.doi.org/10.1029/2020JG005677)). We also try to relate crown area directly to height instead of $\mathrm{DBH}$, which may be easier for lidar applications.

```{r, label='try-fit-crownarea',message=FALSE,results='hide',warning=FALSE}
if (reload_crown_area_allom && file.exists(rdata_crown_area_allom)){
   # Reload data
   cat0(" + Reload crown area allometry.")
   dummy = load(rdata_crown_area_allom)
}else{
   # Set random seed
   if (is.na(rseed_crown_area)){
      SeedPrep    = Sys.time()
      rseed_height = 3600*hour(SeedPrep) + 60*minute(SeedPred) + floor(second(SeedPrep))
   }#end if (is.na(rseed_crown_area))
   dummy = set.seed(rseed_crown_area)

   # Load some files which will likely be updated as the code is developed.
   source(file.path(util_path,"optim.lsq.htscd.r"    ),chdir=TRUE)
   source(file.path(util_path,"TRY_Allometry_Utils.r"),chdir=TRUE)

   # Select variables that will be used for deriving the allometry.
   DBH       = try_trait$Name[which(try_trait$TraitID %in% c(21L)      )[1L]]
   Height    = try_trait$Name[which(try_trait$TraitID %in% c(18L,3106L))[1L]]
   Size      = try_trait$Name[which(try_trait$TraitID %in% c(-2L)      )[1L]]
   LMSize    = try_trait$Name[which(try_trait$TraitID %in% c(-4L)      )[1L]]
   WDSize    = try_trait$Name[which(try_trait$TraitID %in% c(-3L)      )[1L]]
   CrownArea = try_trait$Name[which(try_trait$TraitID %in% c(20L)      )[1L]]

   # Build tibble with all models to be tested.
   ModelCrownArea = tribble( ~Model         , ~xName , ~wName        , ~yName
                           , "OneLinear"    , Size   , NA_character_ , CrownArea
                           , "OneLogLinear" , DBH    , NA_character_ , CrownArea
                           , "OneLogLinear" , Height , NA_character_ , CrownArea
                           , "OneLogLinear" , Size   , NA_character_ , CrownArea
                           )#end tribble

   # Find the suite of allometric models and uncertainties
   cat0(" + Fit models relating tree size and crown area.")
   FitCrownArea = Allom_Fit( DataTRY         = AllomTRY
                           , try_trait       = try_trait
                           , ModelTRY        = ModelCrownArea
                           , CategAllom      = CategAllom
                           , UseFixedModel   = UseFixedModel
                           , InfoCrit        = AllomFitXIC
                           , CntAllomMin     = CntAllomMin
                           , CntAllomMax     = CntAllomMax
                           , AllomConfInt    = AllomConfInt
                           , AllomMaxItOptim = AllomMaxItOptim
                           , AllomMaxItGain  = AllomMaxItGain
                           , AllomTolOptim   = AllomTolOptim
                           , AllomTolGain    = AllomTolGain
                           , AllomCntPred    = AllomCntPred
                           , AllomQuantPred  = AllomQuantPred
                           , AllomCntBoot    = AllomCntBoot
                           , UseSizeBins     = UseSizeBins["crown_area"]
                           , xSample         = DBH
                           , xLogSmp         = FALSE
                           , MinSmpPerBin    = MinSmpPerBin
                           , MaxCntBins      = MaxCntBins
                           , Verbose         = TRUE
                           )#end Allom_Fit


   # Save allometric models
   cat0(" + Save fitted allometric models to ",basename(rdata_crown_area_allom),".")
   dummy = save( list              = c( "AllomTRY", "try_trait", "FitCrownArea")
               , file              = rdata_crown_area_allom
               , compress          = "xz"
               , compression_level = 9
               )#end save
}#end if (reload_crown_area_allom && file.exists(rdata_crown_area_allom))
```





## Crown Depth allometry

For Height-Crown Depth allometry, we fit a model similar to [Poorter et al. (2006)](https://dx.doi.org/10.1890/0012-9658(2006)87{$[$}1289:AOMTST{$]$}2.0.CO;2), using height as predictor. We also try to fit a purely linear function.

```{r, label='try-fit-crowndepth',message=FALSE,results='hide',warning=FALSE}
if (reload_crown_depth_allom && file.exists(rdata_crown_depth_allom)){
   # Reload data
   cat0(" + Reload crown depth allometry.")
   dummy = load(rdata_crown_depth_allom)
}else{
   # Set random seed
   if (is.na(rseed_crown_depth)){
      SeedPrep    = Sys.time()
      rseed_height = 3600*hour(SeedPrep) + 60*minute(SeedPred) + floor(second(SeedPrep))
   }#end if (is.na(rseed_crown_depth))
   dummy = set.seed(rseed_crown_depth)

   # Load some files which will likely be updated as the code is developed.
   source(file.path(util_path,"optim.lsq.htscd.r"    ),chdir=TRUE)
   source(file.path(util_path,"TRY_Allometry_Utils.r"),chdir=TRUE)
   
   # Select variables that will be used for deriving the allometry.
   Height     = try_trait$Name[which(try_trait$TraitID %in% c( 18L,3106L))[1L]]
   CrownDepth = try_trait$Name[which(try_trait$TraitID %in% c(773L)      )[1L]]

   # Build tibble with all models to be tested.
   ModelCrownDepth = tribble( ~Model         , ~xName , ~wName        , ~yName
                            , "OneLinear"    , Height , NA_character_ , CrownDepth
                            , "OneLogLinear" , Height , NA_character_ , CrownDepth
                            )#end tribble

   # Find the suite of allometric models and uncertainties
   cat0(" + Fit models relating tree height and crown depth.")
   FitCrownDepth = Allom_Fit( DataTRY         = AllomTRY
                            , try_trait       = try_trait
                            , ModelTRY        = ModelCrownDepth
                            , CategAllom      = CategAllom
                            , UseFixedModel   = UseFixedModel
                            , InfoCrit        = AllomFitXIC
                            , CntAllomMin     = CntAllomMin
                            , CntAllomMax     = CntAllomMax
                            , AllomConfInt    = AllomConfInt
                            , AllomMaxItOptim = AllomMaxItOptim
                            , AllomMaxItGain  = AllomMaxItGain
                            , AllomTolOptim   = AllomTolOptim
                            , AllomTolGain    = AllomTolGain
                            , AllomCntPred    = AllomCntPred
                            , AllomQuantPred  = AllomQuantPred
                            , AllomCntBoot    = AllomCntBoot
                            , UseSizeBins     = UseSizeBins["crown_depth"]
                            , xSample         = Height
                            , xLogSmp         = FALSE
                            , MinSmpPerBin    = MinSmpPerBin
                            , MaxCntBins      = MaxCntBins
                            , Verbose         = TRUE
                            )#end Allom_Fit

   # Save allometric models
   cat0(" + Save fitted allometric models to ",basename(rdata_crown_depth_allom),".")
   dummy = save( list              = c( "AllomTRY", "try_trait", "FitCrownDepth")
               , file              = rdata_crown_depth_allom
               , compress          = "xz"
               , compression_level = 9
               )#end save
}#end if (reload_crown_depth_allom && file.exists(rdata_crown_depth_allom))
```


## Bark Thickness allometry

For bark thickness allometry, we seek for relationships with either DBH or height, potentially scaled by wood density.

```{r, label='try-fit-barkthick',message=FALSE,results='hide',warning=FALSE}
if (reload_bark_thick_allom && file.exists(rdata_bark_thick_allom)){
   # Reload data
   cat0(" + Reload bark thickness allometry.")
   dummy = load(rdata_bark_thick_allom)
}else{
   # Set random seed
   if (is.na(rseed_bark_thick)){
      SeedPrep    = Sys.time()
      rseed_height = 3600*hour(SeedPrep) + 60*minute(SeedPred) + floor(second(SeedPrep))
   }#end if (is.na(rseed_bark_thick))
   dummy = set.seed(rseed_bark_thick)

   # Load some files which will likely be updated as the code is developed.
   source(file.path(util_path,"optim.lsq.htscd.r"    ),chdir=TRUE)
   source(file.path(util_path,"TRY_Allometry_Utils.r"),chdir=TRUE)
   
   # Select variables that will be used for deriving the allometry.
   DBH       = try_trait$Name[which(try_trait$TraitID %in% c(  21L)      )[1L]]
   Height    = try_trait$Name[which(try_trait$TraitID %in% c(  18L,3106L))[1L]]
   Size      = try_trait$Name[which(try_trait$TraitID %in% c(  -2L)      )[1L]]
   BarkThick = try_trait$Name[which(try_trait$TraitID %in% c(  24L)      )[1L]]

   # Build tibble with all models to be tested.
   ModelBarkThick = tribble( ~Model         , ~xName , ~wName        , ~yName
                           , "OneLinear"    , DBH    , NA_character_ , BarkThick
                           , "OneLinear"    , Height , NA_character_ , BarkThick
                           , "OneLinear"    , Size   , NA_character_ , BarkThick
                           , "OneLogLinear" , DBH    , NA_character_ , BarkThick
                           , "OneLogLinear" , Height , NA_character_ , BarkThick
                           , "OneLogLinear" , Size   , NA_character_ , BarkThick
                           )#end tribble

   # Find the suite of allometric models and uncertainties
   cat0(" + Fit models relating tree size and bark thickness.")
   FitBarkThick = Allom_Fit( DataTRY         = AllomTRY
                           , try_trait       = try_trait
                           , ModelTRY        = ModelBarkThick
                           , CategAllom      = CategAllom
                           , UseFixedModel   = UseFixedModel
                           , InfoCrit        = AllomFitXIC
                           , CntAllomMin     = CntAllomMin
                           , CntAllomMax     = CntAllomMax
                           , AllomConfInt    = AllomConfInt
                           , AllomMaxItOptim = AllomMaxItOptim
                           , AllomMaxItGain  = AllomMaxItGain
                           , AllomTolOptim   = AllomTolOptim
                           , AllomTolGain    = AllomTolGain
                           , AllomCntPred    = AllomCntPred
                           , AllomQuantPred  = AllomQuantPred
                           , AllomCntBoot    = AllomCntBoot
                           , UseSizeBins     = UseSizeBins["bark_thick"]
                           , xSample         = DBH
                           , xLogSmp         = FALSE
                           , MinSmpPerBin    = MinSmpPerBin
                           , MaxCntBins      = MaxCntBins
                           , Verbose         = TRUE
                           )#end Allom_Fit

   # Save allometric models
   cat0(" + Save fitted allometric models to ",basename(rdata_bark_thick_allom),".")
   dummy = save( list              = c( "AllomTRY", "try_trait", "FitBarkThick")
               , file              = rdata_bark_thick_allom
               , compress          = "xz"
               , compression_level = 9
               )#end save
}#end if (reload_bark_thick_allom && file.exists(rdata_bark_thick_allom))
```



# Prepare data for plotting

Here we define the list of predicted variables along with the description, units and the associated object with the fitted model.
```{r, label='plot-schedule',message=FALSE,results='hide',warning=FALSE}

# Select predictands of the various allometry models
idHeight     = try_trait$TraitID[which(try_trait$TraitID %in% c(  18L,3106L))[1L]]
idAGB        = try_trait$TraitID[which(try_trait$TraitID %in% c(3446L)      )[1L]]
idBLeaf      = try_trait$TraitID[which(try_trait$TraitID %in% c( 129L,3441L))[1L]]
idLeafArea   = try_trait$TraitID[which(try_trait$TraitID %in% c( 410L)      )[1L]]
idCrownArea  = try_trait$TraitID[which(try_trait$TraitID %in% c(  20L)      )[1L]]
idCrownDepth = try_trait$TraitID[which(try_trait$TraitID %in% c( 773L)      )[1L]]
idBarkThick  = try_trait$TraitID[which(try_trait$TraitID %in% c(  24L)      )[1L]]

# List of objects to fit models
PlotTRY = tribble( ~TraitID    , ~DefName
                 , idHeight    , "Height"
                 , idAGB       , "AGB"
                 , idBLeaf     , "BLeaf"
                 , idLeafArea  , "LeafArea"
                 , idCrownArea , "CrownArea"
                 , idCrownDepth, "CrownDepth"
                 , idBarkThick , "BarkThick"
                 )#end tribble


# Keep only plots that are associated with existing objects
PlotTRY = PlotTRY %>%
   mutate( FitName = paste0("Fit",DefName)) %>%
   filter(FitName %in% ls(envir=.GlobalEnv))

# Number of models to plot
CntPlotTRY = nrow(PlotTRY)
```




# Plot the allometric relationships.

## Goodness-of-fit assessment

First, we plot the model goodness of fit for every variable of interest, by plotting scatter plots of predicted estimates against observed.

```{r,label='plot-scatter-predobs',message=FALSE,results='hide',warning=FALSE,fig.width=8, fig.height=6}

# Load some files which will likely be updated as the code is developed.
source(file.path(util_path,"TRY_Allometry_Utils.r"),chdir=TRUE)
source(file.path(util_path,"unitlist.r"           ),chdir=TRUE)



# Find colours and levels
if (DensPalette %in% BrewerPalInfo){
   DensColours = RColorBrewer::brewer.pal(n=5,name=DensPalette)
}else if (h_csch %in% viridis_pal_info){
   DensColours = viridis::viridis(n=5,option=DensPalette)
}else{
   DensPalette = match.fun(DensPalette)
   DensColours = DensPalette(n=5)
}#end if (v_cnorm %in% brewer_pal_info)

# Reverse palette in case it is needed
if (DensReverse) DensColours = rev(DensColours)

# Create colour ramp palette
DensRamp = grDevices::colorRampPalette(colors=DensColours,space="Lab")


# Initialise list of output variables
gg_allom = list()

# Loop through all models
GoodLoop = sequence(CntPlotTRY * plot_allom_scatter)
for (p in GoodLoop){
   # Retrieve name containing the model fitting object and the trait ID for predictand.
   y        = match(PlotTRY$TraitID[p],try_trait$TraitID)
   yTraitID = try_trait$TraitID[y]
   yDefName = PlotTRY$DefName  [p]
   yName    = try_trait$Name   [y]
   yDesc    = try_trait$Desc   [y]
   yDescObs = paste0(yDesc," - Observed")
   yDescMod = paste0(yDesc," - Fitted"  )
   yUnit    = try_trait$Unit   [y]
   yTrans   = if(yDefName %in% names(yTransAllom)){yTransAllom[yDefName]}else{"identity"}
   yTPlot   = switch( EXPR = yTrans, log = "log10", neglog="neglog10",yTrans)
   yFit     = get(PlotTRY$FitName[p])
   ySumm    = yFit$SummAllom
   
   cat0(" + Plot scatter plot of predicted allometry for ",yDesc,".")

   
   # Initialise data object that will contain predictors, predicted value and observed
   PredTRY = tibble( Class      = character(0L)
                   , TraitClass = character(0L)
                   , x          = numeric(0L)
                   , w          = numeric(0L)
                   , yObs       = numeric(0L)
                   , yMod       = numeric(0L)
                   )#end tibble

     
   # Find the number of traits for plotting the model
   for (ct in sequence(CntCategAllom)){
      # Load settings for the classes.
      zTrait = CategAllom$TraitID   [ct]
      zClass = CategAllom$Name      [ct]
      zName  = CategAllom$TraitClass[ct]
      zDesc  = CategAllom$DescClass [ct]

      # Select model and parameters
      zIdx   = which( (ySumm$TraitClass %in% zName) & (ySumm$Class %in% zClass) )
      zModel = ySumm$Function[zIdx]
      zParam = c( a0 = ySumm$a0[zIdx]
                , a1 = ySumm$a1[zIdx]
                , a2 = ySumm$a2[zIdx]
                , s0 = ySumm$s0[zIdx]
                , s1 = ySumm$s1[zIdx]
                )#end c
      xName  = ySumm$xName[zIdx]
      wName  = ySumm$wName[zIdx]

      # Select data from the allometry data set
      if (is.na(zTrait)){
         zSel = rep(x=TRUE,times=nrow(AllomTRY))
      }else{
         zSel = AllomTRY[[zName]] %in% zClass
      }#end if (is.na(zTrait))

      # Initialise data from the allometry data set. 
      PredNow = tibble( Class      = zClass
                      , TraitClass = zName
                      , x          = if(is.na(xName)){NA_real_}else{AllomTRY[[xName]][zSel]}
                      , w          = if(is.na(wName)){NA_real_}else{AllomTRY[[wName]][zSel]}
                      , yObs       = if(is.na(yName)){NA_real_}else{AllomTRY[[yName]][zSel]}
                      , yMod       = if(is.na(zModel)){
                                        NA_real_
                                     }else{
                                        Allom_Pred( x     = x
                                                  , w     = w
                                                  , param = zParam
                                                  , fun   = zModel
                                                  , ans   = "mu"
                                                  )#end try TRY_AllomPred
                                     }#end if (is.na(zModel)) 
                      )#end tibble
      # Bind predictions to a unified object
      PredTRY = as_tibble(rbind(PredTRY,PredNow))
   }#end for (ct in seq_along(CategTrait))


   # Find the number of traits for plotting the model
   CategSel    = is.finite(CategAllom$TraitID)
   CategTrait  = sort(unique(CategAllom$TraitID[CategSel]))
   for (ct in seq_along(CategTrait)){
      # Load settings for the classes.
      zTrait = CategTrait[ct]
      if (zTrait %in% 0L){
         zName  = "Cluster"
         zDesc  = "Data-based cluster class"
      }else{
         z      = match(zTrait,try_trait$TraitID)
         zName  = try_trait$Name   [z]
         zDesc  = try_trait$Desc   [z]
      }#end if (zTrait %in% 0L)
      zTitle = paste0("Allometric model for ",yDesc," by ",tolower(zDesc))

            
      # Set path for this group of plots.
      categ_allom_path = file.path(allom_path,zName)
      
      # Select categories for this trait type.
      CategNow = CategAllom %>%
         rename( Class = Name) %>%
         filter( (TraitID %in% zTrait) | is.na(TraitID)) %>%
         filter(! Class %in% "UKN") %>%
         filter(! duplicated(Class))
      CntCategNow = nrow(CategNow)

      
      # Find the optimal number of rows and columns, and find multiplication factor 
      # so plots are not ridiculously small
      nColCateg   = min(3,ceiling(sqrt(CntCategNow)))
      nRowCateg   = ceiling(CntCategNow/nColCateg)
      multHeight  = sqrt(nRowCateg)
      multWidth   = multHeight * nColCateg / nRowCateg


      # Select valid data for the axes
      oSel = switch( EXPR     = yTrans
                   , identity = is.finite(PredTRY$yObs)
                   , log      = PredTRY$yObs %gt% 0.
                   , neglog   = PredTRY$yObs %lt% 0.
                   , sqrt     = PredTRY$yObs %ge% 0.
                   , cbrt     = is.finite(PredTRY$yObs)
                   , stop(paste0(" Invalid transformation for trait ",yName," (TraitID = ",yTraitID,")."))
                   )#end switch
      mSel = switch( EXPR     = yTrans
                   , identity = is.finite(PredTRY$yMod)
                   , log      = PredTRY$yMod %gt% 0.
                   , neglog   = PredTRY$yMod %lt% 0.
                   , sqrt     = PredTRY$yMod %ge% 0.
                   , cbrt     = is.finite(PredTRY$yMod)
                   , stop(paste0(" Invalid transformation for trait ",yName," (TraitID = ",yTraitID,")."))
                   )#end switch

      
      #    Subset data. We keep only valid data points that were either assigned one of the
      # categories of this class, or classified as "All".
      PredPlot    = PredTRY %>%
         filter(oSel & mSel) %>%
         filter( Class %in% CategNow$Class) %>%
         mutate( Class = factor(x=Class,levels=CategNow$Class) )
      CntPredPlot = nrow(PredPlot)
      PlotAllom   = CntPredPlot %ge% CntAllomMin
      PlotFit     = any(is.finite(PredPlot$yMod))

      # Decide whether to use density plots or scatter plots for observations.
      DensObserv = ( CntPredPlot %ge% CntDensThresh ) && ( yTrans %in% "identity" )

      # Plot only the variables with meaningful data
      if (PlotAllom){
         cat0("   - Plot the allometric model for ",yDesc,", by ",zDesc,".")

         
         # Set path for this group of plots.
         dummy = dir.create(categ_allom_path,recursive=TRUE,showWarnings=FALSE)
 

         # Find limits for plots.   
         xyLimit = range(c(PredPlot$yObs,PredPlot$yMod),finite=TRUE)
         xyWidth = diff(xyLimit) / CntDensBin

         # Set categories for colours, lines and symbols
         colClasses         = CategNow$Colour
         names(colClasses)  = CategNow$Class
         pchClasses         = CategNow$Symbol
         names(pchClasses)  = CategNow$Class
         
         
         # Build the plot
         gg_now = ggplot()
         gg_now = gg_now + facet_wrap( ~ Class, ncol = nColCateg, labeller = label_parsed)
         if (DensObserv){
            gg_now = gg_now + geom_bin_2d(data=PredPlot,aes(x=yMod,y=yObs),binwidth=c(xyWidth,xyWidth))
            gg_now = gg_now + scale_fill_gradientn( name    = "Point density"
                                                  , colours = DensRamp(n=DensCntColour)
                                                  , limits  = DensRange
                                                  , labels  = label_number()
                                                  , trans   = DensTrans
                                                  )#end scale_fill_gradientn
         }else{
            gg_now = gg_now + geom_point( data    = PredPlot
                                        , mapping = aes(x=yMod,y=yObs, color = Class)
                                        , shape   = PointShape
                                        , size    = PointSize
                                        )#end geom_point
            gg_now = gg_now + scale_colour_manual(values = colClasses)
         }#end if (DensObserv)

         if (PlotFit){
            gg_now = gg_now + geom_abline( data        = PredPlot
                                         , mapping     = aes(colour=Class) 
                                         , slope       = 1.0
                                         , intercept   = 0.0
                                         , linewidth   = 1.5
                                         , linetype    = "solid"
                                         , inherit.aes = FALSE
                                         , show.legend = FALSE
                                         )#end geom_line
            gg_now = gg_now + labs( x        = desc.unit(desc=yDescMod,unit=untab[[yUnit]])
                                  , y        = desc.unit(desc=yDescObs,unit=untab[[yUnit]])
                                  , colour   = element_blank()
                                  , fill     = element_blank()
                                  , shape    = element_blank()
                                  , linetype = element_blank()
                                  , title    = zTitle
                                  , subtitle = LabelSubtitle
                                  )#end labs
         }else{
            gg_now = gg_now + labs( x        = desc.unit(desc=yDescMod,unit=untab[[yUnit]])
                                  , y        = desc.unit(desc=yDescObs,unit=untab[[yUnit]])
                                  , colour   = element_blank()
                                  , shape    = element_blank()
                                  , title    = zTitle
                                  , subtitle = LabelSubtitle
                                  )#end labs
         }#end if (PlotFit)
         gg_now = gg_now + theme_grey( base_size = gg_ptsz, base_family = "Helvetica",base_line_size = 0.8,base_rect_size =0.8)
         gg_now = gg_now + theme( axis.text.x       = element_text( size = gg_ptsz, margin = unit(rep(0.35,times=4),"cm"))
                                , axis.text.y       = element_text( size = gg_ptsz, margin = unit(rep(0.35,times=4),"cm"))
                                , plot.title        = element_text( size = gg_ptsz)
                                , plot.subtitle     = element_text( size = 0.7*gg_ptsz)
                                , axis.ticks.length = unit(-0.25,"cm")
                                , legend.position   = "bottom"
                                , legend.direction  = "horizontal"
                                )#end theme
         gg_now = gg_now + guides(fill= guide_colourbar(barwidth=unit(1./6.,"npc")))
         gg_now = gg_now + scale_x_continuous(trans=yTPlot,limits=xyLimit)
         gg_now = gg_now + scale_y_continuous(trans=yTPlot,limits=xyLimit)

         # Save plot in every format requested.
         for (d in sequence(ndevice)){
            f_output = paste0("AllomScatter_",yName,"_by-",zName,"_",base_suffix,".",gg_device[d])
            dummy    = ggsave( filename = f_output
                             , plot     = gg_now
                             , device   = gg_device[d]
                             , path     = categ_allom_path
                             , width    = gg_square * multWidth
                             , height   = gg_square * multHeight
                             , units    = gg_units
                             , dpi      = gg_depth
                             )#end ggsave
         }#end for (o in sequence(nout))
         
         # Write plot settings to the list.
         yzName             = paste0(yName,"_",zName)
         gg_allom[[yzName]] = gg_now
      }else{
         cat0(" + Skip plot for ",yDesc," by ",zDesc,": too few valid points.")
      }#end if (PlotAllom)
   }#end for (ct in seq_along(CategTrait))
}#end for (p in GoodLoop){

# If sought, plot images on screen
cnt_gg_allom = length(gg_allom)
if (gg_screen && (cnt_gg_allom %gt% 0L)){
   gg_show = sort(sample.int(n=cnt_gg_allom,size=min(cnt_gg_allom,3L),replace=FALSE))
   gg_allom[gg_show]
}#end if (gg_screen && (length(gg_allom) %gt% 0L))
```

## Functional form.

In this block, we plot the functional shape of the fitted equations, and compare the results for the different categories. We only plot this if all classes are using the same functional form.

```{r,label='plot-fitted-function',message=FALSE,results='hide',warning=FALSE,fig.width=8, fig.height=6}

# Load some files which will likely be updated as the code is developed.
source(file.path(util_path,"TRY_Allometry_Utils.r"),chdir=TRUE)
source(file.path(util_path,"unitlist.r"           ),chdir=TRUE)


# Initialise list of output variables
gg_funct = list()

# Loop through all models
FunLoop = sequence(CntPlotTRY * plot_allom_fun * UseFixedModel)
for (p in FunLoop){
   # Retrieve name containing the model fitting object and the trait ID for predictand.
   y        = match(PlotTRY$TraitID[p],try_trait$TraitID)
   yTraitID = try_trait$TraitID[y]
   yDefName = PlotTRY$DefName  [p]
   yName    = try_trait$Name   [y]
   yDesc    = try_trait$Desc   [y]
   yDescObs = paste0(yDesc," - Observed")
   yDescMod = paste0(yDesc," - Fitted"  )
   yUnit    = try_trait$Unit   [y]
   yTrans   = if(yDefName %in% names(yTransAllom)){yTransAllom[yDefName]}else{"identity"}
   yTPlot   = switch( EXPR = yTrans, log = "log10", neglog="neglog10",yTrans)
   yFit     = get(PlotTRY$FitName[p])
   ySumm    = yFit$SummAllom
   
   cat0(" + Plot scatter plot of predicted allometry for ",yDesc,".")

   
   # Copy data object that contains the fitted model.
   PredTRY = yFit$PredAllom

   # Find the number of traits for plotting the model
    CategSel    = is.finite(CategAllom$TraitID)
    CategTrait  = sort(unique(CategAllom$TraitID[CategSel]))
  
    for (ct in seq_along(CategTrait)){
       # Load settings for the classes.
       zTrait = CategTrait[ct]
       
       if (zTrait %in% 0L){
          zName  = "Cluster"
          zDesc  = "Data-based cluster class"
       }else{
          z      = match(zTrait,try_trait$TraitID)
          
           if (is.na(z)) {
             warning(paste("TraitID", zTrait, "not found in try_trait. Skipping."))
             next
           }  
          
          zName  = try_trait$Name   [z]
          zDesc  = try_trait$Desc   [z]
       }#end if (zTrait %in% 0L)
       zTitle = paste0("Allometric model for ",yDesc," by ",tolower(zDesc))
    
       # Select model and parameters
       zIdx   = which( ( ySumm$TraitClass %in% zName ) & (! is.na(ySumm$Function) ) )[1L]
       
          if (is.na(zIdx)) {
           warning(paste("No valid model found for TraitClass", zName, ". Skipping."))
           next
         }
       zModel = ySumm$Function[zIdx]
       xName  = ySumm$xName   [zIdx]
       wName  = ySumm$wName   [zIdx]
    
       # Load information for X axis.
       x        = match(xName,try_trait$Name)
       
          if (is.na(x)) {
          warning(paste("X axis trait", xName, "not found in try_trait. Skipping."))
           next
        }
       xTraitID = try_trait$TraitID[x]
       xLabel   = sprintf("ID_%+4.4i",xTraitID)
       xLabel   = gsub(pattern="\\+",replacement="p",x=xLabel)
       xLabel   = gsub(pattern="\\-",replacement="m",x=xLabel)
       xDefName = switch( EXPR     = xLabel
                        , ID_m0004 = "LMSize"
                        , ID_m0003 = "WDSize"
                        , ID_m0002 = "Size"
                        , ID_p0018 = "Height"
                        , ID_p0021 = "DBH"
                        , ID_p3106 = "Height"
                        , xLabel   # Default to xLabel if no match
                        )#end switch
       xName    = try_trait$Name   [x]
       xDesc    = try_trait$Desc   [x]
       xUnit    = try_trait$Unit   [x]
       xTrans   = if(xDefName %in% names(xTransAllom)){xTransAllom[xDefName]}else{"identity"}
       xTPlot   = switch( EXPR = xTrans, log = "log10", neglog="neglog10",xTrans)

    }
         
   
      # Set path for this group of plots.
      categ_allom_path = file.path(allom_path,zName)
      
      # Select categories for this trait type.
      CategNow = CategAllom %>%
         rename( Class = Name) %>%
         filter( (TraitID %in% zTrait) | is.na(TraitID)) %>%
         filter(! Class %in% "UKN") %>%
         filter(! duplicated(Class))
      CntCategNow = nrow(CategNow)

      
      # Find the optimal number of rows and columns, and find multiplication factor 
      # so plots are not ridiculously small
      nColCateg   = min(3,ceiling(sqrt(CntCategNow)))
      nRowCateg   = ceiling(CntCategNow/nColCateg)
      multHeight  = sqrt(nRowCateg)
      multWidth   = multHeight * nColCateg / nRowCateg


      # Select valid data for the axes
      xSel = switch( EXPR     = xTrans
                   , identity = is.finite(PredTRY$x)
                   , log      = PredTRY$x %gt% 0.
                   , neglog   = PredTRY$x %lt% 0.
                   , sqrt     = PredTRY$x %ge% 0.
                   , cbrt     = is.finite(PredTRY$x)
                   , stop(paste0(" Invalid transformation for trait ",xName," (TraitID = ",xTraitID,")."))
                   )#end switch
      ySel = switch( EXPR     = yTrans
                   , identity = is.finite(PredTRY$y)
                   , log      = PredTRY$y %gt% 0.
                   , neglog   = PredTRY$y %lt% 0.
                   , sqrt     = PredTRY$y %ge% 0.
                   , cbrt     = is.finite(PredTRY$y)
                   , stop(paste0(" Invalid transformation for trait ",yName," (TraitID = ",yTraitID,")."))
                   )#end switch

      
      #    Subset data. We keep only valid data points that were either assigned one of the
      # categories of this class, or classified as "All".
      PredPlot    = PredTRY %>%
         filter(xSel & ySel) %>%
         filter( Class %in% CategNow$Class) %>%
         mutate( Class = factor(x=Class,levels=CategNow$Class) )

      #   Make sure all classes are included. In case any class is missing, add a dummy data point with
      # no information.
      TallyClass = table(PredPlot$Class)
      MissClass  = names(TallyClass[TallyClass == 0L])
      if (length(MissClass) > 0L){
           mIdx = match(MissClass,CategNow$Class)

           # Create a single line for missing categories, but leave no data.
           PredMiss = PredPlot[rep(1L,times=length(MissClass)),,drop=FALSE] %>%
              mutate(across(where(is.numeric), ~ .x * NA_real_)) %>%
              mutate( Class      = factor(x=CategNow$Class[mIdx],levels=CategNow$Class)
                    , TraitClass = CategNow$TraitClass[mIdx]
                    , DescClass  = CategNow$DescClass [mIdx]
                    )#end mutate

           # Append dummy data frame
           PredPlot = rbind(PredPlot,PredMiss)
      }#end if (length(MissClass) > 0L)
      
      
      # Decide whether or not to plot the data.
      CntPredPlot = nrow(PredPlot)
      PlotAllom   = CntPredPlot %ge% CntAllomMin
      PlotFit     = any(is.finite(PredPlot$y))

      # Plot only the variables with meaningful data
      if (PlotAllom){
         cat0("   - Plot the allometric model for ",yDesc,", by ",zDesc,".")

         
         # Set path for this group of plots.
         dummy = dir.create(categ_allom_path,recursive=TRUE,showWarnings=FALSE)
 

         # Find limits for plots.   
         xLimit = range(c(PredPlot$x),finite=TRUE)
         yLimit = range(c(PredPlot$y,PredPlot$yLwr,PredPlot$yUpr),finite=TRUE)

         # Set categories for colours, lines and symbols
         colClasses         = CategNow$Colour
         names(colClasses)  = CategNow$Class
         pchClasses         = CategNow$Symbol
         names(pchClasses)  = CategNow$Class
         labClasses         = names(colClasses)
         
         
         # Build the plot
         gg_now = ggplot()
         if (PlotFit){
            gg_now = gg_now + scale_colour_manual(name="",aesthetics="fill"  ,labels=labClasses,values=colClasses)
            gg_now = gg_now + scale_colour_manual(name="",aesthetics="colour",labels=labClasses,values=colClasses)
            gg_now = gg_now + geom_ribbon( data        = PredPlot
                                         , mapping     = aes(x=x,ymin=yLwr,ymax=yUpr,fill=Class)
                                         , alpha       = 0.25
                                         , colour      = "transparent"
                                         , linewidth   = 1.0
                                         , linetype    = "dotdash"
                                         , inherit.aes = FALSE
                                         , show.legend = FALSE
                                         )#end geom_line
            gg_now = gg_now + geom_line( data        = PredPlot
                                       , mapping     = aes(x=x,y=y,colour=Class)
                                       , linewidth   = 1.5
                                       , linetype    = "solid"
                                       , inherit.aes = FALSE
                                       , show.legend = TRUE
                                       )#end geom_line
            gg_now = gg_now + labs( x        = desc.unit(desc=xDesc,unit=untab[[xUnit]])
                                  , y        = desc.unit(desc=yDesc,unit=untab[[yUnit]])
                                  , colour   = element_blank()
                                  , fill     = element_blank()
                                  , shape    = element_blank()
                                  , linetype = element_blank()
                                  , title    = zTitle
                                  , subtitle = LabelSubtitle
                                  )#end labs
         }else{
            gg_now = gg_now + labs( x        = desc.unit(desc=xDesc,unit=untab[[xUnit]])
                                  , y        = desc.unit(desc=yDesc,unit=untab[[yUnit]])
                                  , colour   = element_blank()
                                  , shape    = element_blank()
                                  , title    = zTitle
                                  , subtitle = LabelSubtitle
                                  )#end labs
         }#end if (PlotFit)
         gg_now = gg_now + theme_grey( base_size = gg_ptsz, base_family = "Helvetica",base_line_size = 0.8,base_rect_size =0.8)
         gg_now = gg_now + theme( axis.text.x       = element_text( size = gg_ptsz, margin = unit(rep(0.35,times=4),"cm"))
                                , axis.text.y       = element_text( size = gg_ptsz, margin = unit(rep(0.35,times=4),"cm"))
                                , plot.title        = element_text( size = gg_ptsz)
                                , plot.subtitle     = element_text( size = 0.7*gg_ptsz)
                                , axis.ticks.length = unit(-0.25,"cm")
                                , legend.position   = "bottom"
                                , legend.direction  = "horizontal"
                                )#end theme
         gg_now = gg_now + guides(fill= guide_colourbar(barwidth=unit(1./6.,"npc")))
         gg_now = gg_now + scale_x_continuous(trans=xTPlot,limits=xLimit)
         gg_now = gg_now + scale_y_continuous(trans=yTPlot,limits=yLimit)

         # Save plot in every format requested.
         for (d in sequence(ndevice)){
            f_output = paste0("AllomFit_",yName,"_by-",zName,"_",base_suffix,".",gg_device[d])
            dummy    = ggsave( filename = f_output
                             , plot     = gg_now
                             , device   = gg_device[d]
                             , path     = categ_allom_path
                             , width    = gg_square
                             , height   = gg_square
                             , units    = gg_units
                             , dpi      = gg_depth
                             )#end ggsave
         }#end for (o in sequence(nout))
         
         # Write plot settings to the list.
         yzName             = paste0(yName,"_",zName)
         gg_funct[[yzName]] = gg_now
      }else{
         cat0(" + Skip plot for ",yDesc," by ",zDesc,": too few valid points.")
      }#end if (PlotAllom)
   }#end for (ct in seq_along(CategTrait))
#end for (p in GoodLoop){

# If sought, plot images on screen
cnt_gg_funct = length(gg_funct)
if (gg_screen && (cnt_gg_funct %gt% 0L)){
   gg_show = sort(sample.int(n=cnt_gg_funct,size=min(cnt_gg_funct,3L),replace=FALSE))
   gg_funct[gg_show]
}#end if (gg_screen && (cnt_gg_funct %gt% 0L))
```



## Functional form with actual points.

In this block, we plot the functional shape of the fitted equations, and compare the results for the different categories. We only plot this if all classes are using the same functional form.

```{r,label='plot-fitted-scatter',message=FALSE,results='hide',warning=FALSE,fig.width=8, fig.height=6}

# Load some files which will likely be updated as the code is developed.
source(file.path(util_path,"TRY_Allometry_Utils.r"),chdir=TRUE)
source(file.path(util_path,"unitlist.r"           ),chdir=TRUE)


# Initialise list of output variables
gg_funct = list()

# Loop through all models
FunLoop = sequence(CntPlotTRY * plot_allom_fun * UseFixedModel)
for (p in FunLoop){
   # Retrieve name containing the model fitting object and the trait ID for predictand.
   y        = match(PlotTRY$TraitID[p],try_trait$TraitID)
   yTraitID = try_trait$TraitID[y]
   yDefName = PlotTRY$DefName  [p]
   yName    = try_trait$Name   [y]
   yDesc    = try_trait$Desc   [y]
   yDescObs = paste0(yDesc," - Observed")
   yDescMod = paste0(yDesc," - Fitted"  )
   yUnit    = try_trait$Unit   [y]
   yTrans   = if(yDefName %in% names(yTransAllom)){yTransAllom[yDefName]}else{"identity"}
   yTPlot   = switch( EXPR = yTrans, log = "log10", neglog="neglog10",yTrans)
   yFit     = get(PlotTRY$FitName[p])
   ySumm    = yFit$SummAllom
   
   cat0(" + Plot scatter plot of predicted allometry for ",yDesc,".")

   
   # Copy data object that contains the fitted model.
   PredTRY = yFit$PredAllom

   # Find the number of traits for plotting the model
   CategSel    = is.finite(CategAllom$TraitID)
   CategTrait  = sort(unique(CategAllom$TraitID[CategSel]))
   for (ct in seq_along(CategTrait)){
      # Load settings for the classes.
      zTrait = CategTrait[ct]
      if (zTrait %in% 0L){
         zName  = "Cluster"
         zDesc  = "Data-based cluster class"
      }else{
         z      = match(zTrait,try_trait$TraitID)
         
         if (is.na(z)) {
             warning(paste("TraitID", zTrait, "not found in try_trait. Skipping."))
             next
           } 
         
         zName  = try_trait$Name   [z]
         zDesc  = try_trait$Desc   [z]
      }#end if (zTrait %in% 0L)
      zTitle = paste0("Allometric model for ",yDesc," by ",tolower(zDesc))

      # Select model and parameters
      zIdx   = which( ( ySumm$TraitClass %in% zName ) & (! is.na(ySumm$Function) ) )[1L]
      
        if (is.na(zIdx)) {
            warning(paste("No valid model found for TraitClass", zName, ". Skipping."))
            next
           }
      
      zModel = ySumm$Function[zIdx]
      xName  = ySumm$xName   [zIdx]
      wName  = ySumm$wName   [zIdx]

      # Load information for X axis.
      x        = match(xName,try_trait$Name)
      
        if (is.na(x)) {
            warning(paste("X axis trait", xName, "not found in try_trait. Skipping."))
            next
         }
      
      xTraitID = try_trait$TraitID[x]
      xLabel   = sprintf("ID_%+4.4i",xTraitID)
      xLabel   = gsub(pattern="\\+",replacement="p",x=xLabel)
      xLabel   = gsub(pattern="\\-",replacement="m",x=xLabel)
      xDefName = switch( EXPR     = xLabel
                       , ID_m0004 = "LMSize"
                       , ID_m0003 = "WDSize"
                       , ID_m0002 = "Size"
                       , ID_p0018 = "Height"
                       , ID_p0021 = "DBH"
                       , ID_p3106 = "Height"
                       , xLabel   # Default to xLabel if no match
                       )#end switch
      xName    = try_trait$Name   [x]
      xDesc    = try_trait$Desc   [x]
      xUnit    = try_trait$Unit   [x]
      xTrans   = if(xDefName %in% names(xTransAllom)){xTransAllom[xDefName]}else{"identity"}
      xTPlot   = switch( EXPR = xTrans, log = "log10", neglog="neglog10",xTrans)
      
            
      # Set path for this group of plots.
      categ_allom_path = file.path(allom_path,zName)
      
      # Select categories for this trait type.
      CategNow = CategAllom %>%
         rename( Class = Name) %>%
         filter( (TraitID %in% zTrait) | is.na(TraitID)) %>%
         filter(! Class %in% "UKN") %>%
         filter(! duplicated(Class))
      CntCategNow = nrow(CategNow)

      
      # Find the optimal number of rows and columns, and find multiplication factor 
      # so plots are not ridiculously small
      nColCateg   = min(3,ceiling(sqrt(CntCategNow)))
      nRowCateg   = ceiling(CntCategNow/nColCateg)
      multHeight  = sqrt(nRowCateg)
      multWidth   = multHeight * nColCateg / nRowCateg


      # Select valid data for the axes
      xSel = switch( EXPR     = xTrans
                   , identity = is.finite(PredTRY$x)
                   , log      = PredTRY$x %gt% 0.
                   , neglog   = PredTRY$x %lt% 0.
                   , sqrt     = PredTRY$x %ge% 0.
                   , cbrt     = is.finite(PredTRY$x)
                   , stop(paste0(" Invalid transformation for trait ",xName," (TraitID = ",xTraitID,")."))
                   )#end switch
      ySel = switch( EXPR     = yTrans
                   , identity = is.finite(PredTRY$y)
                   , log      = PredTRY$y %gt% 0.
                   , neglog   = PredTRY$y %lt% 0.
                   , sqrt     = PredTRY$y %ge% 0.
                   , cbrt     = is.finite(PredTRY$y)
                   , stop(paste0(" Invalid transformation for trait ",yName," (TraitID = ",yTraitID,")."))
                   )#end switch

      
      #    Subset data. We keep only valid data points that were either assigned one of the
      # categories of this class, or classified as "All".
      PredPlot    = PredTRY %>%
         filter(xSel & ySel) %>%
         filter( Class %in% CategNow$Class) %>%
         mutate( Class = factor(x=Class,levels=CategNow$Class) )


      # Select valid data for the axes
      xSel = switch( EXPR     = xTrans
                   , identity = is.finite(AllomTRY[[xName]])
                   , log      = AllomTRY[[xName]] %gt% 0.
                   , neglog   = AllomTRY[[xName]] %lt% 0.
                   , sqrt     = AllomTRY[[xName]] %ge% 0.
                   , cbrt     = is.finite(AllomTRY[[xName]])
                   , stop(paste0(" Invalid transformation for trait ",xName," (TraitID = ",xTraitID,")."))
                   )#end switch
      ySel = switch( EXPR     = yTrans
                   , identity = is.finite(AllomTRY[[yName]])
                   , log      = AllomTRY[[yName]] %gt% 0.
                   , neglog   = AllomTRY[[yName]] %lt% 0.
                   , sqrt     = AllomTRY[[yName]] %ge% 0.
                   , cbrt     = is.finite(AllomTRY[[yName]])
                   , stop(paste0(" Invalid transformation for trait ",yName," (TraitID = ",yTraitID,")."))
                   )#end switch
      zSel = AllomTRY[[zName]] %in% CategNow$Class

      AllomShow          = AllomTRY %>% filter(xSel & ySel & zSel)
      AllomShow[[zName]] = factor(x=AllomShow[[zName]],levels=CategNow$Class)
      
      
      #   Make sure all classes are included. In case any class is missing, add a dummy data point with
      # no information.
      TallyClass = table(PredPlot$Class)
      MissClass  = names(TallyClass[TallyClass == 0L])
      if (length(MissClass) > 0L){
           mIdx = match(MissClass,CategNow$Class)

           # Create a single line for missing categories, but leave no data.
           PredMiss = PredPlot[rep(1L,times=length(MissClass)),,drop=FALSE] %>%
              mutate(across(where(is.numeric), ~ .x * NA_real_)) %>%
              mutate( Class      = factor(x=CategNow$Class[mIdx],levels=CategNow$Class)
                    , TraitClass = CategNow$TraitClass[mIdx]
                    , DescClass  = CategNow$DescClass [mIdx]
                    )#end mutate

           # Append dummy data frame
           PredPlot = rbind(PredPlot,PredMiss)
      }#end if (length(MissClass) > 0L)
      
      
      # Decide whether or not to plot the data.
      CntPredPlot = nrow(PredPlot)
      PlotAllom   = CntPredPlot %ge% CntAllomMin
      PlotFit     = any(is.finite(PredPlot$y))

      # Plot only the variables with meaningful data
      if (PlotAllom){
         cat0("   - Plot the allometric model for ",yDesc,", by ",zDesc,".")

         
         # Set path for this group of plots.
         dummy = dir.create(categ_allom_path,recursive=TRUE,showWarnings=FALSE)
 

         # Find limits for plots.   
         xLimit = range(c(PredPlot$x),finite=TRUE)
         yLimit = range(c(PredPlot$y,PredPlot$yLwr,PredPlot$yUpr),finite=TRUE)

         # Set categories for colours, lines and symbols
         colClasses         = CategNow$Colour
         names(colClasses)  = CategNow$Class
         pchClasses         = CategNow$Symbol
         names(pchClasses)  = CategNow$Class
         labClasses         = names(colClasses)
         
         
         # Build the plot
         gg_now = ggplot()
         if (PlotFit){
            gg_now = gg_now + scale_colour_manual(name="",aesthetics="fill"  ,labels=labClasses,values=colClasses)
            gg_now = gg_now + scale_colour_manual(name="",aesthetics="colour",labels=labClasses,values=colClasses)
            gg_now = gg_now + geom_ribbon( data        = PredPlot
                                         , mapping     = aes(x=x,ymin=yLwr,ymax=yUpr,fill=Class)
                                         , alpha       = 0.25
                                         , colour      = "transparent"
                                         , linewidth   = 1.0
                                         , linetype    = "dotdash"
                                         , inherit.aes = FALSE
                                         , show.legend = FALSE
                                         )#end geom_line
            gg_now = gg_now + geom_point( data        = AllomShow
                                        , mapping     = aes_string(x=xName,y=yName,colour=zName)
                                        , size        = 0.5
                                        , shape       = 4L
                                        , inherit.aes = FALSE
                                        , show.legend = TRUE
                                        )#end geom_line
            gg_now = gg_now + geom_line( data        = PredPlot
                                       , mapping     = aes(x=x,y=y,colour=Class)
                                       , linewidth   = 1.5
                                       , linetype    = "solid"
                                       , inherit.aes = FALSE
                                       , show.legend = TRUE
                                       )#end geom_line
            gg_now = gg_now + labs( x        = desc.unit(desc=xDesc,unit=untab[[xUnit]])
                                  , y        = desc.unit(desc=yDesc,unit=untab[[yUnit]])
                                  , colour   = element_blank()
                                  , fill     = element_blank()
                                  , shape    = element_blank()
                                  , linetype = element_blank()
                                  , title    = zTitle
                                  , subtitle = LabelSubtitle
                                  )#end labs
         }else{
            gg_now = gg_now + labs( x        = desc.unit(desc=xDesc,unit=untab[[xUnit]])
                                  , y        = desc.unit(desc=yDesc,unit=untab[[yUnit]])
                                  , colour   = element_blank()
                                  , shape    = element_blank()
                                  , title    = zTitle
                                  , subtitle = LabelSubtitle
                                  )#end labs
         }#end if (PlotFit)
         gg_now = gg_now + theme_grey( base_size = gg_ptsz, base_family = "Helvetica",base_line_size = 0.8,base_rect_size =0.8)
         gg_now = gg_now + theme( axis.text.x       = element_text( size = gg_ptsz, margin = unit(rep(0.35,times=4),"cm"))
                                , axis.text.y       = element_text( size = gg_ptsz, margin = unit(rep(0.35,times=4),"cm"))
                                , plot.title        = element_text( size = gg_ptsz)
                                , plot.subtitle     = element_text( size = 0.7*gg_ptsz)
                                , axis.ticks.length = unit(-0.25,"cm")
                                , legend.position   = "bottom"
                                , legend.direction  = "horizontal"
                                )#end theme
         gg_now = gg_now + guides(fill= guide_colourbar(barwidth=unit(1./6.,"npc")))
         gg_now = gg_now + scale_x_continuous(trans=xTPlot,limits=xLimit)
         gg_now = gg_now + scale_y_continuous(trans=yTPlot,limits=yLimit)

         # Save plot in every format requested.
         for (d in sequence(ndevice)){
            f_output = paste0("ScatterFit_",yName,"_by-",zName,"_",base_suffix,".",gg_device[d])
            dummy    = ggsave( filename = f_output
                             , plot     = gg_now
                             , device   = gg_device[d]
                             , path     = categ_allom_path
                             , width    = gg_square
                             , height   = gg_square
                             , units    = gg_units
                             , dpi      = gg_depth
                             )#end ggsave
         }#end for (o in sequence(nout))
         
         # Write plot settings to the list.
         yzName             = paste0(yName,"_",zName)
         gg_funct[[yzName]] = gg_now
      }else{
         cat0(" + Skip plot for ",yDesc," by ",zDesc,": too few valid points.")
      }#end if (PlotAllom)
   }#end for (ct in seq_along(CategTrait))
}#end for (p in GoodLoop){

# If sought, plot images on screen
cnt_gg_funct = length(gg_funct)
if (gg_screen && (cnt_gg_funct %gt% 0L)){
   gg_show = sort(sample.int(n=cnt_gg_funct,size=min(cnt_gg_funct,3L),replace=FALSE))
   gg_funct[gg_show]
}#end if (gg_screen && (cnt_gg_funct %gt% 0L))
```








# Create a summary table with the allometry

## Goodness-of-fit assessment


In this block, we plot the functional shape of the fitted equations, and compare the results for the different categories. We only plot this if all classes are using the same functional form.

```{r,label='make-summ-allom',message=FALSE,results='hide',warning=FALSE}


# Initialise list of output variables
AllomSumm = NULL
ABootSumm = NULL 

# Loop through all models
cat0(" + Create summary table for all allometric models.")

for (p in sequence(CntPlotTRY)){
   # Retrieve name containing the model fitting object and the trait ID for predictand.
   y        = match(PlotTRY$TraitID[p],try_trait$TraitID)
   yTraitID = try_trait$TraitID[y]
   yDefName = PlotTRY$DefName  [p]
   yName    = try_trait$Name   [y]
   yDesc    = try_trait$Desc   [y]
   yDescObs = paste0(yDesc," - Observed")
   yDescMod = paste0(yDesc," - Fitted"  )
   yUnit    = try_trait$Unit   [y]
   yTrans   = if(yDefName %in% names(yTransAllom)){yTransAllom[yDefName]}else{"identity"}
   yTPlot   = switch( EXPR = yTrans, log = "log10", neglog="neglog10",yTrans)
   yFit     = get(PlotTRY$FitName[p])
   ySumm    = yFit$SummAllom
   yBoot    = yFit$SummBoot
   
   cat0("   - Models for ",yDesc,".")
   
   yBoot$LogLik <- NA
   
   AllomSumm = if (is.null(AllomSumm)){ySumm}else{rbind(AllomSumm,ySumm)}
   ABootSumm = if (is.null(ABootSumm)){yBoot}else{rbind(ABootSumm,yBoot)}
}#end for (p in  sequence(CntPlotTRY)){


# Build file name for allometry summary.
allometry_summ  = file.path(summ_path,paste0("TRY_InfoAllom_",base_suffix ,".csv"))
allomboot_summ  = file.path(summ_path,paste0("TRY_BootAllom_",base_suffix ,".csv"))

# Create directory in case it is not available.
dummy = dir.create(summ_path,recursive=TRUE,showWarnings=FALSE)

# Write CSV files with allometry summaries
cat0(" + Write CSV files with allometry model summaries:")
dummy = write_csv( x = AllomSumm, file = allometry_summ, na = "" )
dummy = write_csv( x = ABootSumm, file = allomboot_summ, na = "" )
```<|MERGE_RESOLUTION|>--- conflicted
+++ resolved
@@ -36,11 +36,7 @@
 ```{r, label='path-settings',message=FALSE,results='hide',warning=FALSE}
 # Set useful paths and file names
 home_path       = path.expand("~")
-<<<<<<< HEAD
-main_path       = file.path(home_path,"Downloads", "Data","TraitAllom_Workflow")
-=======
 main_path       = file.path(home_path,"Data", "TraitAllom_Workflow")
->>>>>>> bbbf6638
 util_path       = file.path(main_path,"RUtils")
 summ_path       = file.path(main_path,"TaxonSummary")
 plot_path       = file.path(main_path,"Figures")
@@ -1607,11 +1603,10 @@
           zDesc  = "Data-based cluster class"
        }else{
           z      = match(zTrait,try_trait$TraitID)
-          
-           if (is.na(z)) {
+          if (is.na(z)) {
              warning(paste("TraitID", zTrait, "not found in try_trait. Skipping."))
              next
-           }  
+          }#end if (is.na(z))
           
           zName  = try_trait$Name   [z]
           zDesc  = try_trait$Desc   [z]
@@ -1620,22 +1615,20 @@
     
        # Select model and parameters
        zIdx   = which( ( ySumm$TraitClass %in% zName ) & (! is.na(ySumm$Function) ) )[1L]
-       
-          if (is.na(zIdx)) {
-           warning(paste("No valid model found for TraitClass", zName, ". Skipping."))
-           next
-         }
+       if (is.na(zIdx)){
+          warning(paste("No valid model found for TraitClass", zName, ". Skipping."))
+          next
+       }#end if (is.na(zIdx))
        zModel = ySumm$Function[zIdx]
        xName  = ySumm$xName   [zIdx]
        wName  = ySumm$wName   [zIdx]
     
        # Load information for X axis.
        x        = match(xName,try_trait$Name)
-       
-          if (is.na(x)) {
+       if (is.na(x)){
           warning(paste("X axis trait", xName, "not found in try_trait. Skipping."))
            next
-        }
+       }#end if (is.na(x))
        xTraitID = try_trait$TraitID[x]
        xLabel   = sprintf("ID_%+4.4i",xTraitID)
        xLabel   = gsub(pattern="\\+",replacement="p",x=xLabel)
@@ -1655,7 +1648,6 @@
        xTrans   = if(xDefName %in% names(xTransAllom)){xTransAllom[xDefName]}else{"identity"}
        xTPlot   = switch( EXPR = xTrans, log = "log10", neglog="neglog10",xTrans)
 
-    }
          
    
       # Set path for this group of plots.
@@ -1823,7 +1815,7 @@
          cat0(" + Skip plot for ",yDesc," by ",zDesc,": too few valid points.")
       }#end if (PlotAllom)
    }#end for (ct in seq_along(CategTrait))
-#end for (p in GoodLoop){
+}#end for (p in GoodLoop)
 
 # If sought, plot images on screen
 cnt_gg_funct = length(gg_funct)
@@ -1883,12 +1875,10 @@
          zDesc  = "Data-based cluster class"
       }else{
          z      = match(zTrait,try_trait$TraitID)
-         
          if (is.na(z)) {
-             warning(paste("TraitID", zTrait, "not found in try_trait. Skipping."))
-             next
-           } 
-         
+            warning(paste("TraitID", zTrait, "not found in try_trait. Skipping."))
+            next
+         }#end if (is.na(z))         
          zName  = try_trait$Name   [z]
          zDesc  = try_trait$Desc   [z]
       }#end if (zTrait %in% 0L)
@@ -1896,23 +1886,21 @@
 
       # Select model and parameters
       zIdx   = which( ( ySumm$TraitClass %in% zName ) & (! is.na(ySumm$Function) ) )[1L]
-      
-        if (is.na(zIdx)) {
-            warning(paste("No valid model found for TraitClass", zName, ". Skipping."))
-            next
-           }
+      if (is.na(zIdx)) {
+         warning(paste("No valid model found for TraitClass", zName, ". Skipping."))
+         next
+      }#end if (is.na(zIdx))
       
       zModel = ySumm$Function[zIdx]
       xName  = ySumm$xName   [zIdx]
       wName  = ySumm$wName   [zIdx]
 
       # Load information for X axis.
-      x        = match(xName,try_trait$Name)
-      
-        if (is.na(x)) {
-            warning(paste("X axis trait", xName, "not found in try_trait. Skipping."))
-            next
-         }
+      x      = match(xName,try_trait$Name)
+      if (is.na(x)){
+         warning(paste("X axis trait", xName, "not found in try_trait. Skipping."))
+         next
+      }#end if (is.na(x))
       
       xTraitID = try_trait$TraitID[x]
       xLabel   = sprintf("ID_%+4.4i",xTraitID)
@@ -2130,7 +2118,7 @@
          cat0(" + Skip plot for ",yDesc," by ",zDesc,": too few valid points.")
       }#end if (PlotAllom)
    }#end for (ct in seq_along(CategTrait))
-}#end for (p in GoodLoop){
+}#end for (p in GoodLoop)
 
 # If sought, plot images on screen
 cnt_gg_funct = length(gg_funct)
@@ -2186,7 +2174,7 @@
    
    AllomSumm = if (is.null(AllomSumm)){ySumm}else{rbind(AllomSumm,ySumm)}
    ABootSumm = if (is.null(ABootSumm)){yBoot}else{rbind(ABootSumm,yBoot)}
-}#end for (p in  sequence(CntPlotTRY)){
+}#end for (p in  sequence(CntPlotTRY))
 
 
 # Build file name for allometry summary.
